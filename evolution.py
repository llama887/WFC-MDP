--- conflicted
+++ resolved
@@ -15,14 +15,10 @@
 from tqdm import tqdm
 
 from biome_adjacency_rules import create_adjacency_matrix
-<<<<<<< HEAD
-from biome_wfc import load_tile_images
-=======
 from wfc import (  # We might not need render_wfc_grid if we keep console rendering
     load_tile_images,
     render_wfc_grid,
 )
->>>>>>> a7734d29
 from wfc_env import Task, WFCWrapper
 
 tile_images = load_tile_images()
@@ -82,19 +78,14 @@
     def run_action_sequence(self):
         self.reward = 0
         for idx, action in enumerate(self.action_sequence):
-<<<<<<< HEAD
+            _, reward, terminate, truncate, info = self.env.step(action)
             _, reward, terminate, truncate, _ = self.env.step(action)
             if not np.isfinite(reward):
                 print(f"Invalid reward encountered: {reward}")
                 self.reward = float("-inf")
                 break
-=======
-            _, reward, terminate, truncate, info = self.env.step(action)
->>>>>>> a7734d29
             self.reward += reward
             self.info = info
-            if terminate or truncate:
-                break
             if terminate or truncate:
                 break
 
@@ -424,12 +415,8 @@
         adjacency_bool=adjacency_bool,
         num_tiles=num_tiles,
         tile_to_index=tile_to_index,
-<<<<<<< HEAD
-        task=task,
-=======
         task=Task.BINARY,
         task_specifications={"target_path_length": 50},
->>>>>>> a7734d29
         deterministic=True,
     )
 
@@ -551,11 +538,7 @@
         best_agent.env.tile_images = None
 
     # save the best agent in a .pkl file
-<<<<<<< HEAD
-    with open(f"best_evolved_{args.task}_agent.pkl", "wb") as f:
-=======
     with open("agents/best_evolved_binary_agent.pkl", "wb") as f:
->>>>>>> a7734d29
         pickle.dump(best_agent, f)
 
     print("Script finished.")