--- conflicted
+++ resolved
@@ -452,8 +452,6 @@
         default="water",
         help="Task being evaluated",
     )
-<<<<<<< HEAD
-=======
     parser.add_argument(
         "--task",
         action="append",
@@ -462,7 +460,6 @@
         help="The task being optimized. Used to pick reward. Pick from: binary_easy, binary_hard, river, pond ect.",
     )
 
->>>>>>> 4139a953
     args = parser.parse_args()
 
     # Define environment parameters
@@ -603,14 +600,10 @@
         best_agent.env.tile_images = None
 
     # save the best agent in a .pkl file
-<<<<<<< HEAD
-    with open("best_evolved_binary_agent.pkl", "wb") as f:
-=======
     with open(
         f"{AGENT_DIR}/best_evolved_{'_'.join([task for task in args.task])}_agent.pkl",
         "wb",
     ) as f:
->>>>>>> 4139a953
         pickle.dump(best_agent, f)
 
     print("Script finished.")