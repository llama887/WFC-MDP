--- conflicted
+++ resolved
@@ -5,7 +5,6 @@
 # Add the project root to sys.path
 sys.path.append(os.path.abspath(os.path.join(os.path.dirname(__file__), "..")))
 
-from typing import Literal
 import argparse
 import copy
 import math
@@ -26,24 +25,23 @@
 from scipy.cluster.hierarchy import fcluster, linkage
 from scipy.stats import truncnorm
 from tqdm import tqdm
+
+from assets.biome_adjacency_rules import create_adjacency_matrix
 from core.wfc import (  # We might not need render_wfc_grid if we keep console rendering
     load_tile_images,
 )
 from core.wfc_env import CombinedReward, WFCWrapper
-
-
 from tasks.binary_task import binary_percent_water, binary_reward
 from tasks.grass_task import grass_reward
 from tasks.hill_task import hill_reward
 from tasks.pond_task import pond_reward
 from tasks.river_task import river_reward
 
-from assets.biome_adjacency_rules import create_adjacency_matrix
-
 
 class CrossOverMethod(Enum):
     UNIFORM = 0
     ONE_POINT = 1
+
 
 def _mutate_clone(args):
     member, mean, stddev, noise = args
@@ -52,11 +50,13 @@
 
 
 class PopulationMember:
-    def __init__(self, env: WFCWrapper, genotype_representation: Literal["1d", "2d"]="1d"):
+    def __init__(
+        self, env: WFCWrapper, genotype_representation: Literal["1d", "2d"] = "1d"
+    ):
         self.env: WFCWrapper = copy.deepcopy(env)
         self.env.reset()
         self.reward: float = float("-inf")
-        self.genotype_representation: Literal["1d", "2d"]=genotype_representation
+        self.genotype_representation: Literal["1d", "2d"] = genotype_representation
         self.action_sequence: np.ndarray = np.array(
             [
                 self.env.action_space.sample()
@@ -107,7 +107,7 @@
     def run_action_sequence(self):
         start_time = timer()
         self.reward = 0
-        observation,  _ =self.env.reset()
+        observation, _ = self.env.reset()
         if self.genotype_representation == "1d":
             for idx, action in enumerate(self.action_sequence):
                 _, reward, terminate, truncate, info = self.env.step(action)
@@ -122,13 +122,14 @@
                 next_collapse_x, next_collapse_y = map(int, observation[-2:])
                 # print(f"Next collapse: {next_collapse_x}, {next_collapse_y}")
                 flattened_index = next_collapse_y * self.env.map_width + next_collapse_x
-                observation, reward, terminate, truncate, info = self.env.step(self.action_sequence[flattened_index])
+                observation, reward, terminate, truncate, info = self.env.step(
+                    self.action_sequence[flattened_index]
+                )
                 self.reward += reward
                 self.info = info
         end_time = timer()
         self.info["wfc_rollout_time"] = end_time - start_time
 
-                   
     @staticmethod
     def crossover(
         parent1: "PopulationMember",
@@ -214,10 +215,10 @@
     random_offspring_proportion: float = 0.1,
 ) -> tuple[
     list[PopulationMember],  # final population
-    PopulationMember,        # global best agent
-    int,                     # generation at which we stopped
-    list[float],             # best‐agent reward history
-    list[float]              # mean‐elite reward history
+    PopulationMember,  # global best agent
+    int,  # generation at which we stopped
+    list[float],  # best‐agent reward history
+    list[float],  # mean‐elite reward history
 ]:
     """
     Standard EA if qd=False; QD selection + global reproduction if qd=True.
@@ -265,7 +266,9 @@
             best_agent = copy.deepcopy(population[best_idx])
         # best_agent.env.render_mode = 'human'
         # print(best_agent.env.render())
-        render_best_agent(best_agent.env, best_agent, tile_images, task_name="Best Agent")
+        # render_best_agent(
+        #     best_agent.env, best_agent, tile_images, task_name="Best Agent"
+        # )
 
         rollout_times = np.array([m.info["wfc_rollout_time"] for m in population])
         mean_rollout_time = np.mean(rollout_times)
@@ -290,8 +293,7 @@
                     population[i] for i, lbl in enumerate(labels) if lbl == cluster
                 ]
                 members.sort(
-                    key=lambda m: m.info.get("qd_score", m.reward),
-                    reverse=True
+                    key=lambda m: m.info.get("qd_score", m.reward), reverse=True
                 )
                 num_in_cluster = max(1, int(len(members) * survival_rate))
                 survivors.extend(members[:num_in_cluster])
@@ -316,7 +318,11 @@
         # If someone hit “achieved_max_reward,” stop immediately:
         achieved_max = population[best_idx].info.get("achieved_max_reward", False)
         if achieved_max or patience_counter >= patience:
-            print(f"[DEBUG] Converged at generation {gen}" if achieved_max else f"[DEBUG] Stopping early at generation {gen} due to patience.")
+            print(
+                f"[DEBUG] Converged at generation {gen}"
+                if achieved_max
+                else f"[DEBUG] Stopping early at generation {gen} due to patience."
+            )
             print(f"[DEBUG] Best agent reward: {best_agent.reward}")
             print(f"[DEBUG] Mean‐elite reward: {best_mean_elite}")
             print(f"[DEBUG] Patience counter: {patience_counter}")
@@ -330,7 +336,9 @@
         # 7a: Generate random agents
         n_random = max(0, int(round(n_offspring * random_offspring_proportion)))
         for _ in range(n_random):
-            new_agent = PopulationMember(env, genotype_representation=genotype_representation)
+            new_agent = PopulationMember(
+                env, genotype_representation=genotype_representation
+            )
             offspring.append(new_agent)
 
         remaining_needed = n_offspring - n_random
@@ -365,17 +373,21 @@
                         results = pool.map(reproduce_pair, pairs_args)
                 else:
                     results = [reproduce_pair(args) for args in pairs_args]
-                crossover_children = [child for pair in results for child in pair][:n_crossover]
+                crossover_children = [child for pair in results for child in pair][
+                    :n_crossover
+                ]
             else:
                 crossover_children = []
             offspring.extend(crossover_children)
 
             # Mutation-only children
             mutation_args = [
-                (copy.deepcopy(random.choice(survivors)), 
-                 number_of_actions_mutated_mean,
-                 number_of_actions_mutated_standard_deviation,
-                 action_noise_standard_deviation)
+                (
+                    copy.deepcopy(random.choice(survivors)),
+                    number_of_actions_mutated_mean,
+                    number_of_actions_mutated_standard_deviation,
+                    action_noise_standard_deviation,
+                )
                 for _ in range(n_mutation)
             ]
             if mutation_args:
@@ -393,15 +405,16 @@
         if len(offspring) < n_offspring:
             for _ in range(n_offspring - len(offspring)):
                 extra = copy.deepcopy(random.choice(survivors))
-                extra.mutate(number_of_actions_mutated_mean,
-                             number_of_actions_mutated_standard_deviation,
-                             action_noise_standard_deviation)
+                extra.mutate(
+                    number_of_actions_mutated_mean,
+                    number_of_actions_mutated_standard_deviation,
+                    action_noise_standard_deviation,
+                )
                 offspring.append(extra)
 
         # --- 8) Form next generation ---
         population = survivors + offspring
 
-
     # If we exhaust all generations without early stopping:
     return population, best_agent, generations, best_agent_rewards, mean_elite_rewards
 
@@ -410,11 +423,10 @@
 
 
 def objective(
-    trial: optuna.Trial, 
-    generations_per_trial: int, 
-    passable_mask: np.ndarray,
+    trial: optuna.Trial,
+    generations_per_trial: int,
     qd: bool = False,
-    tasks_list: list[str] = None
+    tasks_list: list[str] = None,
 ) -> float:
     """Objective function for Optuna hyperparameter optimization."""
 
@@ -424,9 +436,15 @@
 
     # Suggest new hyperparameters (fixed population_size=48, patience=50)
     hyperparams = {
-        "number_of_actions_mutated_mean": trial.suggest_int("number_of_actions_mutated_mean", 1, 200),
-        "number_of_actions_mutated_standard_deviation": trial.suggest_float("number_of_actions_mutated_standard_deviation", 0.0, 200.0),
-        "action_noise_standard_deviation": trial.suggest_float("action_noise_standard_deviation", 0.01, 1.0, log=True),
+        "number_of_actions_mutated_mean": trial.suggest_int(
+            "number_of_actions_mutated_mean", 1, 200
+        ),
+        "number_of_actions_mutated_standard_deviation": trial.suggest_float(
+            "number_of_actions_mutated_standard_deviation", 0.0, 200.0
+        ),
+        "action_noise_standard_deviation": trial.suggest_float(
+            "action_noise_standard_deviation", 0.01, 1.0, log=True
+        ),
         "survival_rate": trial.suggest_float("survival_rate", 0.1, 0.8),
         "cross_over_method": trial.suggest_categorical("cross_over_method", [0, 1]),
         "cross_or_mutate": trial.suggest_float("cross_or_mutate", 0.0, 1.0),
@@ -440,25 +458,35 @@
     reward_funcs = []
     is_combo = len(tasks_list) > 1
 
+    # Initialize passable mask in binary_task
+    from tasks.binary_task import init_passable_mask
+    adjacency_bool, tile_symbols, tile_to_index = create_adjacency_matrix()
+    init_passable_mask(tile_symbols, tile_to_index)
+
     for task in tasks_list:
         if task.startswith("binary_"):
             # Use fixed path lengths: 80 for standalone, 40 for combos
             target_length = 40 if is_combo else 80
-            hard = (task == "binary_hard")
-            reward_funcs.append(partial(binary_reward,
-                target_path_length=target_length, passable_mask=passable_mask,
-                hard=hard))
+            hard = task == "binary_hard"
+            reward_funcs.append(
+                partial(
+                    binary_reward,
+                    target_path_length=target_length,
+                    hard=hard,
+                )
+            )
         else:
             reward_funcs.append(globals()[f"{task}_reward"])
 
-    reward_fn = CombinedReward(reward_funcs) if len(reward_funcs) > 1 else reward_funcs[0]
+    reward_fn = (
+        CombinedReward(reward_funcs) if len(reward_funcs) > 1 else reward_funcs[0]
+    )
 
     # Construct Env
     MAP_LENGTH = 15
     MAP_WIDTH = 20
 
     total_reward = 0
-    adjacency_bool, tile_symbols, tile_to_index = create_adjacency_matrix()
     num_tiles = len(tile_symbols)
 
     NUMBER_OF_SAMPLES = 10
@@ -481,9 +509,15 @@
             env=base_env,
             generations=generations_per_trial,
             population_size=population_size,  # Fixed 48
-            number_of_actions_mutated_mean=hyperparams["number_of_actions_mutated_mean"],
-            number_of_actions_mutated_standard_deviation=hyperparams["number_of_actions_mutated_standard_deviation"],
-            action_noise_standard_deviation=hyperparams["action_noise_standard_deviation"],
+            number_of_actions_mutated_mean=hyperparams[
+                "number_of_actions_mutated_mean"
+            ],
+            number_of_actions_mutated_standard_deviation=hyperparams[
+                "number_of_actions_mutated_standard_deviation"
+            ],
+            action_noise_standard_deviation=hyperparams[
+                "action_noise_standard_deviation"
+            ],
             survival_rate=hyperparams["survival_rate"],
             cross_over_method=CrossOverMethod(hyperparams["cross_over_method"]),
             patience=patience,  # Fixed 50
@@ -500,7 +534,6 @@
     return total_reward
 
 
-<<<<<<< HEAD
 def render_best_agent(
     env: WFCWrapper, best_agent: PopulationMember, tile_images, task_name: str = ""
 ):
@@ -669,8 +702,6 @@
     pygame.quit()
 
 
-=======
->>>>>>> 3c28737f
 if __name__ == "__main__":
     parser = argparse.ArgumentParser(
         description="Evolve WFC agents with optional hyperparameter tuning."
@@ -727,7 +758,7 @@
         action="append",
         default=[],
         choices=["binary_easy", "binary_hard", "river", "pond", "grass", "hill"],
-        help="Task(s) to use. For combo tasks, specify multiple --task flags"
+        help="Task(s) to use. For combo tasks, specify multiple --task flags",
     )
     parser.add_argument(
         "--override-patience",
@@ -742,7 +773,13 @@
         help="Disable multiprocessing for running members.",
     )
 
-    parser.add_argument("--genotype-dimensions", type=int, choices=[1, 2], default=1, help="The dimensions of the genotype representation. 1d or 2d")
+    parser.add_argument(
+        "--genotype-dimensions",
+        type=int,
+        choices=[1, 2],
+        default=1,
+        help="The dimensions of the genotype representation. 1d or 2d",
+    )
 
     args = parser.parse_args()
     if not args.task:
@@ -755,14 +792,13 @@
     adjacency_bool, tile_symbols, tile_to_index = create_adjacency_matrix()
     num_tiles = len(tile_symbols)
 
-    passable_mask = np.zeros(num_tiles, dtype=bool)
-    for tile_name in tile_symbols:
-        if tile_name.startswith("sand") or tile_name.startswith("path"):
-            passable_mask[tile_to_index[tile_name]] = True
+    # Initialize passable_mask in binary_task
+    from tasks.binary_task import init_passable_mask
+    init_passable_mask(tile_symbols, tile_to_index)
 
     task_rewards = {
-        "binary_easy": partial(binary_reward, target_path_length=80, passable_mask=passable_mask),
-        "binary_hard": partial(binary_reward, target_path_length=80, passable_mask=passable_mask, hard=True),
+        "binary_easy": partial(binary_reward, target_path_length=20),
+        "binary_hard": partial(binary_reward, target_path_length=20, hard=True),
         "river": river_reward,
         "pond": pond_reward,
         "grass": grass_reward,
@@ -861,7 +897,10 @@
         start_time = time.time()
         study.optimize(
             lambda trial: objective(
-                trial, args.generations_per_trial, passable_mask=passable_mask, qd=args.qd, tasks_list=args.task, 
+                trial,
+                args.generations_per_trial,
+                qd=args.qd,
+                tasks_list=args.task,
             ),
             n_trials=args.optuna_trials,
         )
@@ -892,11 +931,6 @@
         with open(args.best_agent_pickle, "rb") as f:
             best_agent = pickle.load(f)
 
-    if args.best_agent_pickle:
-        biome_name = args.best_agent_pickle.split('_')[0]
-    else:
-        biome_name = args.biome
-
     # --- Render the result from the best agent ---
     if best_agent:
         print("\nInitializing Pygame for rendering the best map...")
@@ -908,7 +942,9 @@
         env.tile_images = tile_images
 
         os.makedirs("evolution_output", exist_ok=True)
-        output_filename = f"evolution_output/{biome_name}_{task_name}_reward_{best_agent.reward:.2f}.png"
+        output_filename = (
+            f"evolution_output/{task_name}_reward_{best_agent.reward:.2f}.png"
+        )
 
         # Run the best agent's actions
         observation, _ = env.reset()
@@ -922,7 +958,7 @@
         # Save the final render
         env.save_render(output_filename)
         print(f"Saved final render to {output_filename}")
-    
+
         # Display for 5 seconds
         start_time = time.time()
         while time.time() - start_time < 5:
@@ -937,7 +973,9 @@
     os.makedirs("agents", exist_ok=True)
     if best_agent:
         task_str = "_".join(args.task)
-        filename = f"agents/best_evolved_{biome_name}_{task_str}_reward_{best_agent.reward:.2f}_agent.pkl"
+        filename = (
+            f"agents/best_evolved_{task_str}_reward_{best_agent.reward:.2f}_agent.pkl"
+        )
         with open(filename, "wb") as f:
             pickle.dump(best_agent, f)
         print(f"Saved best agent to {filename}")
