--- conflicted
+++ resolved
@@ -5,13 +5,13 @@
 sys.path.append(os.path.abspath(os.path.join(os.path.dirname(__file__), "..")))
 
 import random
+from copy import deepcopy
 from typing import Any, Callable
 
 import gymnasium as gym  # Use Gymnasium
 import numpy as np
 import pygame
 from gymnasium import spaces
-from copy import deepcopy
 
 # Import functions from biome_wfc instead of fast_wfc
 from core.wfc import (  # We might not need render_wfc_grid if we keep console rendering
@@ -162,8 +162,7 @@
             try:
                 pygame.init()
                 self.screen = pygame.display.set_mode(
-                    (self.map_width * self.tile_size, 
-                     self.map_length * self.tile_size)
+                    (self.map_width * self.tile_size, self.map_length * self.tile_size)
                 )
                 pygame.display.set_caption("WFC Environment")
                 self._display_initialized = True
@@ -175,25 +174,25 @@
         cls = self.__class__
         result = cls.__new__(cls)
         memo[id(self)] = result
-        
+
         # Copy all attributes except pygame-related ones
         for k, v in self.__dict__.items():
-            if k not in ['tile_images', 'screen', '_display_initialized']:
+            if k not in ["tile_images", "screen", "_display_initialized"]:
                 setattr(result, k, deepcopy(v, memo))
-        
+
         # Initialize pygame attributes as None
         result.tile_images = None
         result.screen = None
         result._display_initialized = False
-        
+
         return result
 
     def __getstate__(self):
         state = self.__dict__.copy()
         # Remove pygame-specific attributes before pickling
-        state['tile_images'] = None
-        state['screen'] = None
-        state['_display_initialized'] = False
+        state["tile_images"] = None
+        state["screen"] = None
+        state["_display_initialized"] = False
         return state
 
     def __setstate__(self, state):
@@ -313,9 +312,9 @@
         # Ensure reward is float
         reward = float(reward)
 
-        if 'longest_path' in info:
-            self.current_path = info['longest_path']
-            
+        if "longest_path" in info:
+            self.current_path = info["longest_path"]
+
         return observation, reward, terminated, truncated, info
 
     def reset(self, seed=None, options=None):
@@ -339,19 +338,18 @@
         """Renders the current grid state to the console."""
         if self.render_mode is None:
             return
-        
+
         self._init_display()  # Ensure display is initialized
 
         if self.render_mode == "human":
             if self.tile_images is not None:
                 # Create a surface to draw on
                 surface = pygame.Surface(
-                    (self.map_width * self.tile_size, 
-                     self.map_length * self.tile_size),
-                    pygame.SRCALPHA
+                    (self.map_width * self.tile_size, self.map_length * self.tile_size),
+                    pygame.SRCALPHA,
                 )
                 surface.fill((0, 0, 0))  # Black background
-                
+
                 # Draw the tiles
                 for y in range(self.map_length):
                     for x in range(self.map_width):
@@ -382,14 +380,7 @@
                                 ),
                             )
                         else:
-<<<<<<< HEAD
-                            # Draw superposition (gray with number of options)
-                            shade = min(
-                                255, 50 + 205 * (1 - num_options / self.num_tiles)
-                            )
-=======
                             # Draw superposition (gray)
->>>>>>> 3c28737f
                             pygame.draw.rect(
                                 surface,
                                 (100, 100, 100, 255),
@@ -400,7 +391,7 @@
                                     self.tile_size,
                                 ),
                             )
-                
+
                 # Draw the path if it exists
                 if self.current_path and len(self.current_path) > 1:
                     path_points = []
@@ -410,15 +401,15 @@
                             center_x = x * self.tile_size + self.tile_size // 2
                             center_y = y * self.tile_size + self.tile_size // 2
                             path_points.append((center_x, center_y))
-                    
+
                     if len(path_points) >= 2:
                         # Draw the path line
                         pygame.draw.lines(
-                            surface, 
+                            surface,
                             (255, 0, 0, 255),  # Red color with alpha
                             False,  # Not closed
-                            path_points, 
-                            3  # Line width
+                            path_points,
+                            3,  # Line width
                         )
                         # Draw circles at path points
                         for point in path_points:
@@ -426,14 +417,14 @@
                                 surface,
                                 (255, 0, 0, 255),
                                 point,
-                                4  # Radius
+                                4,  # Radius
                             )
-                
+
                 # Display the surface if in human mode
                 if self.screen is not None:
                     self.screen.blit(surface, (0, 0))
                     pygame.display.flip()
-                
+
                 return surface
             else:
                 # Fallback to console rendering
