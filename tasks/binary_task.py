<<<<<<< HEAD
from .utils import calc_longest_path, calc_num_regions, grid_to_binary_map
=======
from typing import Any

from .utils import (
    calc_longest_path,
    calc_num_regions,
    grid_to_binary_map,
    percent_target_tiles_excluding_excluded_tiles,
)
>>>>>>> 462fdd00

MAX_BINARY_REWARD = 0


def binary_reward(
    grid: list[list[set[str]]], target_path_length: int, hard: bool = False
) -> tuple[float, dict[str, Any]]:
    binary_map = grid_to_binary_map(
        grid,
        lambda tile_name: tile_name.startswith("sand") or tile_name.startswith("path"),
    )
    number_of_regions = calc_num_regions(binary_map)
    current_path_length, longest_path = calc_longest_path(binary_map)

    region_reward = 1 - number_of_regions
<<<<<<< HEAD
    path_reward = (
        0
        if current_path_length >= target_path_length
        else current_path_length - target_path_length
    )
    return (
        region_reward + path_reward,
        number_of_regions,
        current_path_length,
        longest_path,
=======
    if not hard:
        path_reward = (
            0
            if current_path_length >= target_path_length
            else current_path_length - target_path_length
        )
    else:
        # hard reward requires getting the EXACT path length
        path_reward = -abs(target_path_length - current_path_length)

    info = {
        "number_of_regions": number_of_regions,
        "path_length": current_path_length,
        "longest_path": longest_path,
    }
    return (region_reward + path_reward, info)


def binary_percent_water(grid: list[list[set[str]]]) -> float:
    """Calculates the percentage of water tiles in the grid excluding the path tiles."""
    return percent_target_tiles_excluding_excluded_tiles(
        grid,
        lambda tile_name: tile_name.startswith("water")
        or tile_name.startswith("shore"),
        lambda tile_name: tile_name.startswith("sand") or tile_name.startswith("path"),
>>>>>>> 462fdd00
    )<|MERGE_RESOLUTION|>--- conflicted
+++ resolved
@@ -1,6 +1,3 @@
-<<<<<<< HEAD
-from .utils import calc_longest_path, calc_num_regions, grid_to_binary_map
-=======
 from typing import Any
 
 from .utils import (
@@ -9,7 +6,6 @@
     grid_to_binary_map,
     percent_target_tiles_excluding_excluded_tiles,
 )
->>>>>>> 462fdd00
 
 MAX_BINARY_REWARD = 0
 
@@ -25,18 +21,6 @@
     current_path_length, longest_path = calc_longest_path(binary_map)
 
     region_reward = 1 - number_of_regions
-<<<<<<< HEAD
-    path_reward = (
-        0
-        if current_path_length >= target_path_length
-        else current_path_length - target_path_length
-    )
-    return (
-        region_reward + path_reward,
-        number_of_regions,
-        current_path_length,
-        longest_path,
-=======
     if not hard:
         path_reward = (
             0
@@ -62,5 +46,4 @@
         lambda tile_name: tile_name.startswith("water")
         or tile_name.startswith("shore"),
         lambda tile_name: tile_name.startswith("sand") or tile_name.startswith("path"),
->>>>>>> 462fdd00
     )