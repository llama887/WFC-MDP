--- conflicted
+++ resolved
@@ -5,14 +5,6 @@
     # grass tiles
     "grass": {
         "edges": {
-<<<<<<< HEAD
-            "U": ["grass", "tall_grass", "sand_bl", "sand_b", "sand_br", "water_bl", "water_b", "water_br", "flower", "grass_hill_b"], 
-            "D": ["grass", "tall_grass", "sand_tl", "sand_t", "sand_tr", "water_tl", "water_t", "water_tr", "flower", "grass_hill_t"],
-            "L": ["grass", "tall_grass", "sand_tr", "sand_r", "sand_br", "water_tr", "water_r", "water_br", "flower", "grass_hill_r", "grass_hill_tr", "grass_hill_br"], 
-            "R": ["grass", "tall_grass", "sand_tl", "sand_l", "sand_bl", "water_tl", "water_l", "water_bl", "flower", "grass_hill_l", "grass_hill_tl", "grass_hill_bl"],
-        },
-        "image": "tiles_32x32_B/tile_0_1.png"
-=======
             "U": [
                 "grass",
                 "tall_grass",
@@ -48,6 +40,7 @@
                 "water_br",
                 "flower",
                 "grass_hill_r",
+                "grass_hill_tr",
                 "grass_hill_br",
             ],
             "R": [
@@ -61,11 +54,11 @@
                 "water_bl",
                 "flower",
                 "grass_hill_l",
+                "grass_hill_tl",
                 "grass_hill_bl",
             ],
         },
         "image": "tiles_32x32_B/tile_0_1.png",
->>>>>>> 00aa4b88
     },
     "tall_grass": {
         "edges": {
@@ -79,43 +72,26 @@
     # flower tile
     "flower": {
         "edges": {
-<<<<<<< HEAD
-            "U": ["grass", "tall_grass", "grass_hill_t"], 
+            "U": ["grass", "tall_grass", "grass_hill_t"],
             "D": ["grass", "tall_grass", "grass_hill_b"],
-            "L": ["grass", "tall_grass", "grass_hill_l"], 
+            "L": ["grass", "tall_grass", "grass_hill_l"],
             "R": ["grass", "tall_grass", "grass_hill_r"],
-=======
-            "U": ["grass", "tall_grass"],
-            "D": ["grass", "tall_grass"],
-            "L": ["grass", "tall_grass"],
-            "R": ["grass", "tall_grass"],
->>>>>>> 00aa4b88
         },
         "image": "tiles_32x32_B/tile_13_1.png",
     },
     # hill tiles
     "grass_hill_tl": {  # top left
         "edges": {
-<<<<<<< HEAD
-            "U": ["grass", "grass_hill_br", "grass_hill_bl", "grass_hill_b"], 
+            "U": ["grass", "grass_hill_br", "grass_hill_bl", "grass_hill_b"],
             "D": ["grass_hill_l", "grass_hill_bl"],
-            "L": ["grass", "grass_hill_br", "grass_hill_tr"], 
-=======
-            "U": ["grass"],
-            "D": ["grass_hill_l", "grass_hill_bl"],
-            "L": ["grass"],
->>>>>>> 00aa4b88
+            "L": ["grass", "grass_hill_br", "grass_hill_tr"],
             "R": ["grass_hill_t", "grass_hill_tr"],
         },
         "image": "tiles_32x32_B/tile_12_0.png",
     },
     "grass_hill_t": {  # top
         "edges": {
-<<<<<<< HEAD
-            "U": ["grass", "grass_hill_b", "grass_hill_br", "grass_hill_bl"], 
-=======
-            "U": ["grass"],
->>>>>>> 00aa4b88
+            "U": ["grass", "grass_hill_b", "grass_hill_br", "grass_hill_bl"],
             "D": ["grass", "flower", "grass_hill_b"],
             "L": ["grass_hill_tl", "grass_hill_t"],
             "R": ["grass_hill_tr", "grass_hill_t"],
@@ -124,17 +100,10 @@
     },
     "grass_hill_tr": {  # top right
         "edges": {
-<<<<<<< HEAD
-            "U": ["grass", "grass_hill_br", "grass_hill_bl", "grass_hill_b"], 
-            "D": ["grass_hill_r", "grass_hill_br"],
-            "L": ["grass_hill_t", "grass_hill_tl"], 
-            "R": ["grass", "grass_hill_bl", "grass_hill_tl"],
-=======
-            "U": ["grass"],
+            "U": ["grass", "grass_hill_br", "grass_hill_bl", "grass_hill_b"],
             "D": ["grass_hill_r", "grass_hill_br"],
             "L": ["grass_hill_t", "grass_hill_tl"],
-            "R": ["grass"],
->>>>>>> 00aa4b88
+            "R": ["grass", "grass_hill_bl", "grass_hill_tl"],
         },
         "image": "tiles_32x32_B/tile_12_2.png",
     },
@@ -142,11 +111,7 @@
         "edges": {
             "U": ["grass_hill_l", "grass_hill_tl"],
             "D": ["grass_hill_l", "grass_hill_bl"],
-<<<<<<< HEAD
-            "L": ["grass", "grass_hill_br", "grass_hill_tr"], 
-=======
-            "L": ["grass"],
->>>>>>> 00aa4b88
+            "L": ["grass", "grass_hill_br", "grass_hill_tr"],
             "R": ["grass", "flower", "grass_hill_r"],
         },
         "image": "tiles_32x32_B/tile_13_0.png",
@@ -155,59 +120,35 @@
         "edges": {
             "U": ["grass_hill_r", "grass_hill_tr"],
             "D": ["grass_hill_r", "grass_hill_br"],
-<<<<<<< HEAD
-            "L": ["grass", "flower", "grass_hill_l"], 
+            "L": ["grass", "flower", "grass_hill_l"],
             "R": ["grass", "grass_hill_bl", "grass_hill_tl"],
-=======
-            "L": ["grass", "flower", "grass_hill_l"],
-            "R": ["grass"],
->>>>>>> 00aa4b88
         },
         "image": "tiles_32x32_B/tile_13_2.png",
     },
     "grass_hill_bl": {  # bottom left
         "edges": {
-<<<<<<< HEAD
-            "U": ["grass_hill_l", "grass_hill_tl"], 
+            "U": ["grass_hill_l", "grass_hill_tl"],
             "D": ["grass", "grass_hill_tr", "grass_hill_tl", "grass_hill_t"],
-            "L": ["grass", "grass_hill_tr", "grass_hill_br"], 
-=======
-            "U": ["grass_hill_l", "grass_hill_tl"],
-            "D": ["grass"],
-            "L": ["grass"],
->>>>>>> 00aa4b88
+            "L": ["grass", "grass_hill_tr", "grass_hill_br"],
             "R": ["grass_hill_b", "grass_hill_br"],
         },
         "image": "tiles_32x32_B/tile_14_0.png",
     },
     "grass_hill_b": {  # bottom
         "edges": {
-<<<<<<< HEAD
-            "U": ["grass", "flower", "grass_hill_t"], 
+            "U": ["grass", "flower", "grass_hill_t"],
             "D": ["grass", "grass_hill_tr", "grass_hill_tl", "grass_hill_t"],
-            "L": ["grass_hill_bl", "grass_hill_b"], 
-=======
-            "U": ["grass", "flower", "grass_hill_t"],
-            "D": ["grass"],
             "L": ["grass_hill_bl", "grass_hill_b"],
->>>>>>> 00aa4b88
             "R": ["grass_hill_br", "grass_hill_b"],
         },
         "image": "tiles_32x32_B/tile_14_1.png",
     },
     "grass_hill_br": {  # bottom right
         "edges": {
-<<<<<<< HEAD
-            "U": ["grass_hill_r", "grass_hill_tr"], 
+            "U": ["grass_hill_r", "grass_hill_tr"],
             "D": ["grass", "grass_hill_tr", "grass_hill_tl", "grass_hill_t"],
-            "L": ["grass_hill_b", "grass_hill_bl"], 
+            "L": ["grass_hill_b", "grass_hill_bl"],
             "R": ["grass", "grass_hill_tl", "grass_hill_bl"],
-=======
-            "U": ["grass_hill_r", "grass_hill_tr"],
-            "D": ["grass"],
-            "L": ["grass_hill_b", "grass_hill_bl"],
-            "R": ["grass"],
->>>>>>> 00aa4b88
         },
         "image": "tiles_32x32_B/tile_14_2.png",
     },
