--- conflicted
+++ resolved
@@ -176,10 +176,7 @@
 
 *.zip
 ppo_wfc_logs
-<<<<<<< HEAD
 wfc_reward_img
-=======
 pcgrl.txt
 
-*.pkl
->>>>>>> 00aa4b88
+*.pkl