import argparse
import os
from typing import Any, Callable, Literal
import time
from datetime import datetime

import matplotlib
import numpy as np
import pandas as pd

matplotlib.use("Agg")
from functools import partial

import matplotlib.pyplot as plt
import numpy as np
import pandas as pd
import yaml
from functools import partial

from assets.biome_adjacency_rules import create_adjacency_matrix
from core.evolution import evolve, CrossOverMethod
from core.wfc_env import CombinedReward, WFCWrapper
from assets.biome_adjacency_rules import create_adjacency_matrix
from core.evolution import evolve
from core.wfc_env import CombinedReward, WFCWrapper
from tasks.binary_task import binary_percent_water, binary_reward
from tasks.grass_task import grass_reward
from tasks.pond_task import pond_reward
from tasks.river_task import river_reward

from core.mcts import MCTS, MCTSConfig, run_mcts_until_complete

FIGURES_DIRECTORY = "figures"
DEBUG_DIRECTORY = os.path.join(FIGURES_DIRECTORY, "debug")
os.makedirs(FIGURES_DIRECTORY, exist_ok=True)
os.makedirs(DEBUG_DIRECTORY, exist_ok=True)


def _generic_convergence_collector(
    loop_keys: list[Any],
    make_reward_fn: Callable[[Any], Callable[..., float]],
    evolution_hyperparameters: dict[str, Any],
    output_csv_prefix: str,
    use_quality_diversity: bool = False,
    genotype_dimensions: Literal[1, 2] = 1,
    is_biome_only: bool = False,
    sample_size: int = 20,
    debug: bool = False
) -> str:
    adjacency_bool, tile_symbols, tile_to_index = create_adjacency_matrix()
    map_length, map_width = 15, 20

    # Prepare cross_over_method enum and patience
    raw_xover = evolution_hyperparameters.get("cross_over_method", "ONE_POINT")
    try:
        xover = CrossOverMethod(raw_xover)
    except (ValueError, TypeError):
        xover = CrossOverMethod(int(raw_xover))
    patience = evolution_hyperparameters.get("patience", 100)

    data_rows: list[dict[str, Any]] = []

    for key in loop_keys:
        for run_index in range(1, sample_size + 1):
            reward_callable = make_reward_fn(key)
            env = WFCWrapper(
                map_length=map_length,
                map_width=map_width,
                tile_symbols=tile_symbols,
                adjacency_bool=adjacency_bool,
                num_tiles=len(tile_symbols),
                tile_to_index=tile_to_index,
                reward=reward_callable,
                deterministic=True,
                qd_function=binary_percent_water if use_quality_diversity else None,
            )

            # Run evolve and record timing
            if debug:
                start_time = time.time()

            pop, best_agent, generations, best_agent_rewards, mean_agent_rewards = evolve(
                env=env,
                generations=evolution_hyperparameters.get("generations", 100),
                population_size=evolution_hyperparameters["population_size"],
                number_of_actions_mutated_mean=evolution_hyperparameters["number_of_actions_mutated_mean"],
                number_of_actions_mutated_standard_deviation=evolution_hyperparameters["number_of_actions_mutated_standard_deviation"],
                action_noise_standard_deviation=evolution_hyperparameters["action_noise_standard_deviation"],
                survival_rate=evolution_hyperparameters["survival_rate"],
                cross_over_method=xover,
                patience=patience,
                qd=use_quality_diversity,
                genotype_representation=f"{genotype_dimensions}d",
            )

            if debug:
                end_time = time.time()
                print(f"[DEBUG] Key={key}, Run={run_index}: Evolve took {end_time - start_time:.2f} sec, stopped at gen {generations}")

            gens = generations if best_agent.info.get("achieved_max_reward", False) else float("nan")
            row = {"run_index": run_index, "generations_to_converge": gens}
            row["biome" if is_biome_only else "desired_path_length"] = key
            data_rows.append(row)

            # Produce debug plot if requested and if we have reward history
            if debug and best_agent_rewards and mean_agent_rewards:
                x_axis = np.arange(1, len(mean_agent_rewards) + 1)
                plt.figure(figsize=(6, 4))
                plt.plot(x_axis, best_agent_rewards, label="Best Agent")
                plt.plot(x_axis, mean_agent_rewards, label="Mean Agent")
                plt.legend()
                plt.xlabel("Generation")
                plt.ylabel("Reward")
                what_str = f"Biom_{key}" if is_biome_only else f"Path_{key}"
                title = f"Gen vs Reward — {what_str} — Run{run_index} — {genotype_dimensions}d"
                plt.title(title)
                filename = f"debug_{output_csv_prefix}{what_str}_run{run_index}.png"
                plt.tight_layout()
                plt.savefig(os.path.join(DEBUG_DIRECTORY, filename))
                plt.close()

    csv_filename = f"{output_csv_prefix}convergence.csv"
    csv_path = os.path.join(FIGURES_DIRECTORY, csv_filename)
    pd.DataFrame(data_rows).to_csv(csv_path, index=False)
    print(f"Saved raw data to {csv_path}")
    return csv_path


def collect_binary_convergence(sample_size, evolution_hyperparameters, use_quality_diversity=False, use_hard_variant=False, genotype_dimensions=1, debug=False):
    path_lengths = list(np.arange(10, 101, 10))
    prefix = f"{'qd_' if use_quality_diversity else ''}{'hard_' if use_hard_variant else ''}{genotype_dimensions}d_binary_"
    def make_reward(path_len): return partial(binary_reward, target_path_length=path_len, hard=use_hard_variant)
    return _generic_convergence_collector(path_lengths, make_reward, evolution_hyperparameters, prefix, use_quality_diversity, genotype_dimensions, is_biome_only=False, sample_size=sample_size, debug=debug)


def collect_combo_convergence(sample_size, evolution_hyperparameters, use_quality_diversity, second_task, use_hard_variant=False, genotype_dimensions=1, debug=False):
    path_lengths = list(np.arange(10, 101, 10))
    prefix = f"{'qd_' if use_quality_diversity else ''}{'hard_' if use_hard_variant else ''}{genotype_dimensions}d_{second_task}_combo_"
    biome_reward_map = {"river": river_reward, "pond": pond_reward, "grass": grass_reward}
    second_reward = biome_reward_map[second_task]
    def make_reward(path_len): return CombinedReward([partial(binary_reward, target_path_length=path_len, hard=use_hard_variant), second_reward])
    return _generic_convergence_collector(path_lengths, make_reward, evolution_hyperparameters, prefix, use_quality_diversity, genotype_dimensions, is_biome_only=False, sample_size=sample_size, debug=debug)


def collect_average_biome_convergence_data(evolution_hyperparameters, use_quality_diversity=False, runs=20, genotype_dimensions=1, debug=False):
    biomes = ["Pond", "River", "Grass"]
    prefix = f"{'qd_' if use_quality_diversity else ''}{genotype_dimensions}d_biome_average_"
    def make_reward(biome): return {"Pond": pond_reward, "River": river_reward, "Grass": grass_reward}[biome]
    return _generic_convergence_collector(biomes, make_reward, evolution_hyperparameters, prefix, use_quality_diversity, genotype_dimensions, is_biome_only=True, sample_size=runs, debug=debug)


def plot_convergence_from_csv(csv_path: str, output_path: str = None, title: str = "", xlabel: str = "desired_path_length"):
    df = pd.read_csv(csv_path)
    df_valid = df.dropna(subset=["generations_to_converge"])
    stats = df_valid.groupby(xlabel)["generations_to_converge"].agg(["mean", "std", "count"]).reset_index()
    stats["stderr"] = stats["std"] / np.sqrt(stats["count"])
    stats["fraction_converged"] = stats["count"] / df["run_index"].max()

    fig, ax1 = plt.subplots(figsize=(8, 5))
    ax2 = ax1.twinx()
    ax1.errorbar(stats[xlabel], stats["mean"], yerr=stats["stderr"], fmt="o-", capsize=4, label="Mean generations")
    for x, y in zip(stats[xlabel], stats["mean"]): ax1.text(x, y, f"{y:.1f}", ha="center", va="bottom")
    ax2.bar(stats[xlabel], stats["fraction_converged"], width=8, alpha=0.3, label="Fraction converged")
    ax1.set_xlabel(xlabel)
    ax1.set_ylabel("Mean Generations")
    ax2.set_ylabel("Fraction Converged")
    h1, l1 = ax1.get_legend_handles_labels()
    h2, l2 = ax2.get_legend_handles_labels()
    ax1.legend(h1 + h2, l1 + l2, loc="upper left")
    ax1.set_title(title)
    fig.tight_layout()
    if output_path is None:
        output_path = csv_path.replace(".csv", ".png")
    fig.savefig(output_path)
    plt.close(fig)
    print(f"Saved plot to {output_path}")


def plot_average_biome_convergence_from_csv(csv_file_path: str, output_png_path: str = None):
    df = pd.read_csv(csv_file_path)
    stats = df.groupby("biome")["generations_to_converge"].agg(["mean", "std", "count"]).reset_index()
    stats["stderr"] = stats["std"] / np.sqrt(stats["count"])
    fig, ax = plt.subplots(figsize=(8, 5))
    ax.bar(stats["biome"], stats["mean"], yerr=stats["stderr"], capsize=4, alpha=0.7)
    ax.set_xlabel("Biome")
    ax.set_ylabel("Mean Generations to Converge")
    ax.set_title("Average Convergence per Biome")
    fig.tight_layout()
    if output_png_path is None:
        output_png_path = csv_file_path.replace(".csv", ".png")
    fig.savefig(output_png_path)
    plt.close(fig)
    print(f"Saved biome convergence plot to {output_png_path}")


def collect_mcts_binary_convergence(
    sample_size: int,
    use_hard_variant: bool = False,
    genotype_dimensions: Literal[1, 2] = 1,
) -> str:
    """
    Collect MCTS convergence data for binary path length task
    """
<<<<<<< HEAD
    MIN_PATH_LENGTH = 10
    MAX_PATH_LENGTH = 100
    STEP = 10
    MAP_LENGTH = 15
    MAP_WIDTH = 20
    MAX_ITERATIONS = 1000
=======
    AGENT_DIR = f"agents_{datetime.now().strftime('%Y%m%d_%H%M%S')}"
    os.makedirs(AGENT_DIR, exist_ok=True)
    MIN_PATH_LENGTH = 10
    MAX_PATH_LENGTH = 100
    STEP = 10
    MAX_GENERATIONS = 100
    MAP_LENGTH = 15
    MAP_WIDTH = 20
>>>>>>> 64bf30a5

    adjacency_bool, tile_symbols, tile_to_index = create_adjacency_matrix()
    path_lengths = np.arange(MIN_PATH_LENGTH, MAX_PATH_LENGTH + 1, STEP)

    data_rows = []
    for path_length in path_lengths:
        for run_idx in range(sample_size):
            print(f"[MCTS] Path {path_length}, Run {run_idx+1}/{sample_size}")
            start_time = time.time()
            
            # Create environment
            env = WFCWrapper(
                map_length=MAP_LENGTH,
                map_width=MAP_WIDTH,
                tile_symbols=tile_symbols,
                adjacency_bool=adjacency_bool,
                num_tiles=len(tile_symbols),
                tile_to_index=tile_to_index,
                reward=partial(binary_reward, target_path_length=path_length, hard=use_hard_variant),
                deterministic=True,
            )
            
            # Create MCTS instance
            mcts = MCTS(env)
            env.reset()
            
            # Run MCTS
            _, _, iterations = run_mcts_until_complete(env, mcts, MAX_ITERATIONS)
            
            elapsed = time.time() - start_time
            print(f"Completed in {elapsed:.2f}s, iterations: {iterations if iterations else 'N/A'}")
            
            data_rows.append({
                "desired_path_length": path_length,
                "run_index": run_idx + 1,
                "iterations_to_converge": iterations if iterations else float('nan')
            })

    prefix = f"mcts_{'hard_' if use_hard_variant else ''}"
    csv_filename = f"{prefix}binary_convergence_over_path.csv"
    csv_path = os.path.join(FIGURES_DIRECTORY, csv_filename)
    pd.DataFrame(data_rows).to_csv(csv_path, index=False)
    return csv_path

<<<<<<< HEAD
def collect_mcts_combo_convergence(
    sample_size: int,
    second_task: str,
    use_hard_variant: bool = False,
    genotype_dimensions: Literal[1, 2] = 1,
) -> str:
    """
    Collect MCTS convergence data for combo tasks (binary + other biome)
    """
    MIN_PATH_LENGTH = 10
    MAX_PATH_LENGTH = 100
    STEP = 10
    MAP_LENGTH = 15
    MAP_WIDTH = 20
    MAX_ITERATIONS = 1000

    adjacency_bool, tile_symbols, tile_to_index = create_adjacency_matrix()
    path_lengths = np.arange(MIN_PATH_LENGTH, MAX_PATH_LENGTH + 1, STEP)
    biome_reward_map = {
        "river": river_reward,
        "pond": pond_reward,
        "grass": grass_reward
    }
    second_reward = biome_reward_map[second_task]

    data_rows = []
    for path_length in path_lengths:
        for run_idx in range(sample_size):
            print(f"[MCTS] Combo {second_task}, Path {path_length}, Run {run_idx+1}/{sample_size}")
            start_time = time.time()
            
            # Create combined reward function
            reward_fn = CombinedReward([
                partial(binary_reward, target_path_length=path_length, hard=use_hard_variant),
                second_reward
            ])
            
            # Create environment
            env = WFCWrapper(
                map_length=MAP_LENGTH,
                map_width=MAP_WIDTH,
=======
    task_rewards = {"river": river_reward, "pond": pond_reward, "grass": grass_reward}
    second_reward = task_rewards.get(second_task)

    for idx, path_length in enumerate(path_lengths):
        for sample_idx in range(sample_size):
            print(f"[COMBO] Path {path_length}, Run {sample_idx + 1}/{sample_size}")
            reward_fn = CombinedReward(
                [
                    partial(
                        binary_reward,
                        target_path_length=desired_path_length,
                        hard=use_hard_variant,
                    ),
                    second_reward,
                ]
            )
            environment = WFCWrapper(
                map_length=map_length,
                map_width=map_width,
>>>>>>> 64bf30a5
                tile_symbols=tile_symbols,
                adjacency_bool=adjacency_bool,
                num_tiles=len(tile_symbols),
                tile_to_index=tile_to_index,
                reward=reward_fn,
                deterministic=True,
            )
            
            # Create MCTS instance
            mcts = MCTS(env)
            env.reset()
            
            # Run MCTS
            _, _, iterations = run_mcts_until_complete(env, mcts, MAX_ITERATIONS)
            
            elapsed = time.time() - start_time
            print(f"Completed in {elapsed:.2f}s, iterations: {iterations if iterations else 'N/A'}")
            
            data_rows.append({
                "desired_path_length": path_length,
                "run_index": run_idx + 1,
                "iterations_to_converge": iterations if iterations else float('nan')
            })

    prefix = f"mcts_{'hard_' if use_hard_variant else ''}{second_task}_combo_"
    csv_filename = f"{prefix}convergence.csv"
    csv_path = os.path.join(FIGURES_DIRECTORY, csv_filename)
    pd.DataFrame(data_rows).to_csv(csv_path, index=False)
    return csv_path

def collect_mcts_biome_convergence(
    sample_size: int,
    biome_task: str,
    genotype_dimensions: Literal[1, 2] = 1,
) -> str:
    """
    Collect MCTS convergence data for biome-only tasks
    """
    MAP_LENGTH = 15
    MAP_WIDTH = 20
    MAX_ITERATIONS = 1000

    adjacency_bool, tile_symbols, tile_to_index = create_adjacency_matrix()
    biome_reward_map = {
        "river": river_reward,
        "pond": pond_reward,
        "grass": grass_reward
    }
    reward_fn = biome_reward_map[biome_task]

    data_rows = []
    for run_idx in range(sample_size):
        print(f"[MCTS] Biome {biome_task}, Run {run_idx+1}/{sample_size}")
        start_time = time.time()
        
        # Create environment
        env = WFCWrapper(
            map_length=MAP_LENGTH,
            map_width=MAP_WIDTH,
            tile_symbols=tile_symbols,
            adjacency_bool=adjacency_bool,
            num_tiles=len(tile_symbols),
            tile_to_index=tile_to_index,
            reward=reward_fn,
            deterministic=True,
        )
        
        # Create MCTS instance
        mcts = MCTS(env)
        env.reset()
        
        # Run MCTS
        _, _, iterations = run_mcts_until_complete(env, mcts, MAX_ITERATIONS)
        
        elapsed = time.time() - start_time
        print(f"Completed in {elapsed:.2f}s, iterations: {iterations if iterations else 'N/A'}")
        
        data_rows.append({
            "biome": biome_task,
            "run_index": run_idx + 1,
            "iterations_to_converge": iterations if iterations else float('nan')
        })
    
    prefix = f"mcts_{biome_task}_biome_"
    csv_filename = f"{prefix}convergence.csv"
    csv_path = os.path.join(FIGURES_DIRECTORY, csv_filename)
    pd.DataFrame(data_rows).to_csv(csv_path, index=False)
    return csv_path

def plot_mcts_convergence_from_csv(
    csv_file_path: str,
    use_hard_variant: bool = False,
    second_task: str = None,
    output_png_path: str | None = None,
) -> None:
    """
    Plot MCTS convergence data from CSV
    """
    MIN_PATH_LENGTH = 10
    MAX_PATH_LENGTH = 100
    STEP = 10
    
    data_frame = pd.read_csv(csv_file_path)
    valid_frame = data_frame.dropna(subset=["iterations_to_converge"])
    
    # Calculate statistics
    statistics = (
        valid_frame
        .groupby("desired_path_length")["iterations_to_converge"]
        .agg(
            mean_iterations="mean",
            standard_deviation="std",
            count="count"
        )
        .reset_index()
    )
    
    total_runs = int(data_frame["run_index"].max())
    statistics["fraction_converged"] = statistics["count"] / total_runs
<<<<<<< HEAD
    statistics["standard_error"] = statistics["standard_deviation"] / np.sqrt(statistics["count"])

    # Create plot
    fig, ax_left = plt.subplots(figsize=(10, 6))
    ax_right = ax_left.twinx()
    
    # Line plot for mean iterations
    ax_left.errorbar(
        statistics["desired_path_length"],
        statistics["mean_iterations"],
        yerr=statistics["standard_error"],
        fmt='o-',
        color='b',
        capsize=5,
        label="Mean Iterations"
    )
    
    # Bar plot for convergence rate
    ax_right.bar(
        statistics["desired_path_length"],
        statistics["fraction_converged"],
        width=STEP * 0.8,
        alpha=0.3,
        color='g',
        label="Convergence Rate"
    )
    
    # Configure axes
    ax_left.set_xlabel("Desired Path Length")
    ax_left.set_ylabel("Mean MCTS Iterations", color='b')
    ax_right.set_ylabel("Convergence Rate", color='g')
    ax_left.tick_params(axis='y', colors='b')
    ax_right.tick_params(axis='y', colors='g')
    
    # Set titles and limits
    title = "MCTS Convergence Behavior vs Path Length"
    if second_task:
        title += f" ({second_task} combo)"
    if use_hard_variant:
        title += " (Hard)"
    ax_left.set_title(title)
    ax_left.set_xticks(np.arange(MIN_PATH_LENGTH, MAX_PATH_LENGTH + 1, STEP))
    ax_left.set_xlim(MIN_PATH_LENGTH - STEP/2, MAX_PATH_LENGTH + STEP/2)
    ax_right.set_ylim(0, 1.1)
    
    # Combine legends
    lines, labels = ax_left.get_legend_handles_labels()
    bars, bar_labels = ax_right.get_legend_handles_labels()
    ax_left.legend(lines + bars, labels + bar_labels, loc="upper left")
    
    # Save plot
    if not output_png_path:
        hard_suffix = "_hard" if use_hard_variant else ""
        second_suffix = f"_{second_task}" if second_task else ""
        output_png_path = os.path.join(FIGURES_DIRECTORY, f"mcts_convergence{second_suffix}{hard_suffix}.png")
    
    plt.tight_layout()
    plt.savefig(output_png_path)
    plt.close()
    print(f"Saved MCTS convergence plot to {output_png_path}")

def plot_mcts_biome_convergence_from_csv(csv_file_path: str, output_png_path: str = None):
    """
    Plot MCTS biome-only convergence data from CSV
    """
    df = pd.read_csv(csv_file_path)
    stats = df.groupby("biome")["iterations_to_converge"].agg(["mean", "std", "count"]).reset_index()
    stats["stderr"] = stats["std"] / np.sqrt(stats["count"])
    
    fig, ax = plt.subplots(figsize=(8, 5))
    ax.bar(stats["biome"], stats["mean"], yerr=stats["stderr"], capsize=4, alpha=0.7)
    ax.set_xlabel("Biome")
    ax.set_ylabel("Mean MCTS Iterations")
    ax.set_title("MCTS Biome Convergence")
    
    if not output_png_path:
        filename = os.path.basename(csv_file_path).replace(".csv", ".png")
        output_png_path = os.path.join(FIGURES_DIRECTORY, filename)
    
    plt.tight_layout()
    plt.savefig(output_png_path)
    plt.close()
    print(f"Saved MCTS biome convergence plot to {output_png_path}")

if __name__ == "__main__":
    parser = argparse.ArgumentParser(description="Collect and plot WFC convergence data")
    # Add new argument
    parser.add_argument("--method", type=str, choices=["evolution", "mcts"], default="evolution", help="Method to use for convergence testing")
    parser.add_argument("--load-hyperparameters", type=str, required=True, help="YAML file with evolution hyperparameters")
    parser.add_argument("--task", type=str, choices=["binary_easy", "binary_hard", "river", "pond", "grass", "biomes"], required=True)
    parser.add_argument("--combo", type=str, choices=["easy", "hard"], default="easy")
    parser.add_argument("--quality-diversity", action="store_true", help="Use the QD variant")
    parser.add_argument("--genotype-dimensions", type=int, choices=[1, 2], default=1)
    parser.add_argument("--debug", action="store_true", help="Save per-run debug plots")
=======

    fig, ax_left = plt.subplots(figsize=(8, 5))
    ax_right = ax_left.twinx()

    # constants
    X_MIN, X_MAX, STEP = 0, 100, 10
    BAR_WIDTH = STEP * 0.8

    # 1) plot the mean ± stderr
    ax_left.errorbar(
        statistics["desired_path_length"],
        statistics["mean_generation"],
        yerr=statistics["standard_error"],
        fmt="o-",
        capsize=4,
        label="Mean generations to converge"
    )

    # annotate each mean point
    for x, y in zip(statistics["desired_path_length"], statistics["mean_generation"]):
        ax_left.text(x, y, f"{y:.1f}", ha="center", va="bottom")

    # 2) plot the fraction‐converged bars
    ax_right.bar(
        statistics["desired_path_length"],
        statistics["fraction_converged"],
        width=BAR_WIDTH,
        alpha=0.3,
        label="Fraction converged",
        align="center"
    )

    # fix x‐axis and right‐axis limits/ticks
    ax_left.set_xticks(np.arange(X_MIN, X_MAX + 1, STEP))
    ax_left.set_xlim(X_MIN, X_MAX)
    ax_right.set_ylim(0, 1)

    ax_left.set_xlabel("Desired Path Length")
    ax_left.set_ylabel("Mean Generations to Converge")
    ax_right.set_ylabel("Fraction of Runs Converged")

    title = "Convergence Behavior vs Desired Path Length"
    if use_quality_diversity: title += " (QD)"
    if use_hard_variant:       title += " HARD"
    ax_left.set_title(title)

    # combine legends
    hL, lL = ax_left.get_legend_handles_labels()
    hR, lR = ax_right.get_legend_handles_labels()
    ax_left.legend(hL + hR, lL + lR, loc="upper left")

    plt.tight_layout()
    plt.savefig(
        f"{FIGURES_DIRECTORY}/{qd_prefix}{hard_prefix}{second_task}_combo_convergence_over_path.png"
    )
    plt.close()


def collect_convergence_data(task_name: str, reward_fn, hyperparams, qd=False, runs=20):
    adjacency_bool, tile_symbols, tile_to_index = create_adjacency_matrix()
    num_tiles = len(tile_symbols)

    MAP_LENGTH = 15
    MAP_WIDTH = 20
    generations_list = []

    for i in range(runs):
        print(f"[{task_name}] Run {i + 1}/{runs}")
        env = WFCWrapper(
            map_length=MAP_LENGTH,
            map_width=MAP_WIDTH,
            tile_symbols=tile_symbols,
            adjacency_bool=adjacency_bool,
            num_tiles=num_tiles,
            tile_to_index=tile_to_index,
            reward=reward_fn,
            deterministic=True,
            qd_function=binary_percent_water if qd else None,
        )

        _, best_agent, generations, _, _ = evolve(
            env=env,
            generations=100,
            population_size=hyperparams["population_size"],
            number_of_actions_mutated_mean=hyperparams[
                "number_of_actions_mutated_mean"
            ],
            number_of_actions_mutated_standard_deviation=hyperparams[
                "number_of_actions_mutated_standard_deviation"
            ],
            action_noise_standard_deviation=hyperparams[
                "action_noise_standard_deviation"
            ],
            survival_rate=hyperparams["survival_rate"],
        )

        if best_agent.info.get("achieved_max_reward", False):
            generations_list.append(generations)

    return generations_list


def plot_avg_task_convergence(hyperparams, qd=False):
    task_info = {"Pond": pond_reward, "River": river_reward, "Grass": grass_reward}

    means = []
    errors = []
    labels = []

    for label, reward_fn in task_info.items():
        gens = collect_convergence_data(label, reward_fn, hyperparams, qd=qd)
        if gens:
            labels.append(label)
            means.append(np.mean(gens))
            errors.append(np.std(gens) / np.sqrt(len(gens)))
        else:
            print(f"[WARNING] No converged runs for {label}.")

    plt.figure(figsize=(10, 5))
    plt.bar(labels, means, yerr=errors, capsize=5, color="mediumpurple")
    plt.title("Mean Generations to Converge per Biome (20 runs)")
    plt.ylabel("Avg. Generations")
    plt.xlabel("Biome")
    plt.tight_layout()
    plt.savefig(f"{FIGURES_DIRECTORY}/mean_convergence_bar_chart.png")
    plt.close()


if __name__ == "__main__":
    parser = argparse.ArgumentParser(
        description="Collect and plot WFC convergence experiments"
    )
    parser.add_argument(
        "--load-hyperparameters",
        type=str,
        required=True,
        help="Path to YAML file containing evolution hyperparameters",
    )
    parser.add_argument(
        "--task",
        type=str,
        choices=["binary_easy", "binary_hard", "river", "pond", "grass", "biomes"],
        required=True,
        help="Which task to run (binary or biome-combo)",
    )
    parser.add_argument(
        "--combo",
        type=str,
        choices=["easy", "hard"],
        help="means that the task will run in combo with binary, specifies easy or hard",
    )
    parser.add_argument(
        "--quality-diversity",
        action="store_true",
        help="Use the quality-diversity variant of evolution",
    )
    parser.add_argument(
        "--genotype-dimensions",
        type=int,
        choices=[1, 2],
        default=1,
        help="The dimensions of the genotype representation. 1d or 2d",
    )
>>>>>>> 64bf30a5
    args = parser.parse_args()

    if not os.path.exists(args.load_hyperparameters):
        print(f"Hyperparameters file not found: {args.load_hyperparameters}")
        exit(1)

<<<<<<< HEAD
    with open(args.load_hyperparameters, "r") as f:
        hyperparams = yaml.safe_load(f)

    # Dispatch based on method
    if args.method == "mcts":
        if args.task == "binary_easy":
            csv_path = collect_mcts_binary_convergence(
                sample_size=20,
                use_hard_variant=False,
            )
            plot_mcts_convergence_from_csv(csv_path)
        
        elif args.task == "binary_hard":
            csv_path = collect_mcts_binary_convergence(
                sample_size=20,
                use_hard_variant=True,
            )
            plot_mcts_convergence_from_csv(csv_path, use_hard_variant=True)
        
        elif args.task in ["river", "pond", "grass"]:
            if args.task == "biomes":
                # For "biomes" task, collect all biome data separately
                for biome in ["river", "pond", "grass"]:
                    csv_path = collect_mcts_biome_convergence(
                        sample_size=20,
                        biome_task=biome,
                    )
                    plot_mcts_biome_convergence_from_csv(csv_path)
            else:
                if args.combo == "hard" or args.combo == "easy":
                    use_hard = args.combo == "hard"
                    # Handle combo task
                    csv_path = collect_mcts_combo_convergence(
                        sample_size=20,
                        second_task=args.task,
                        use_hard_variant=use_hard,
                    )
                    plot_mcts_convergence_from_csv(
                        csv_path, 
                        use_hard_variant=use_hard,
                        second_task=args.task
                    )
                else:
                    # Biome-only task
                    csv_path = collect_mcts_biome_convergence(
                        sample_size=20,
                        biome_task=args.task,
                    )
                    plot_mcts_biome_convergence_from_csv(csv_path)
        
        else:
            print(f"MCTS task not supported: {args.task}")
    
    else:
        # Existing evolution code
        if args.task == "binary_easy":
            csv_path = collect_binary_convergence(20, hyperparams, args.quality_diversity, False, args.genotype_dimensions, debug=args.debug)
            plot_convergence_from_csv(csv_path, title="Binary Convergence", xlabel="desired_path_length")
        elif args.task == "binary_hard":
            csv_path = collect_binary_convergence(20, hyperparams, args.quality_diversity, True, args.genotype_dimensions, debug=args.debug)
            plot_convergence_from_csv(csv_path, title="Binary Convergence (HARD)", xlabel="desired_path_length")
        elif args.task == "biomes":
            csv_path = collect_average_biome_convergence_data(hyperparams, args.quality_diversity, 20, args.genotype_dimensions, debug=args.debug)
            plot_average_biome_convergence_from_csv(csv_path)
        else:
            use_hard = args.combo == "hard"
            csv_path = collect_combo_convergence(20, hyperparams, args.quality_diversity, args.task, use_hard, args.genotype_dimensions, debug=args.debug)
            title = f"Combo Convergence: {args.task.capitalize()}" + (" HARD" if use_hard else "")
            plot_convergence_from_csv(csv_path, title=title, xlabel="desired_path_length")
=======
    elif args.task == "binary_hard":
        start_time = time.time()
        binary_convergence_over_path_lengths(20, hyperparams, args.qd, True)
        elapsed = time.time() - start_time
        print(f"Plotting finished in {elapsed:.2f} seconds.")
    elif args.task == "river" and args.combo == "easy":
        start_time = time.time()
        combo_convergence_over_path_lengths(20, hyperparams, args.qd, "river")
        print(f"[river] Plotting finished in {time.time() - start_time:.2f} seconds.")
    elif args.task == "river" and args.combo == "hard":
        start_time = time.time()
        combo_convergence_over_path_lengths(20, hyperparams, args.qd, "river", True)
        print(f"[river] Plotting finished in {time.time() - start_time:.2f} seconds.")
    elif args.task == "pond" and args.combo == "easy":
        start_time = time.time()
        combo_convergence_over_path_lengths(20, hyperparams, args.qd, "pond")
        print(f"[pond] Plotting finished in {time.time() - start_time:.2f} seconds.")
    elif args.task == "pond" and args.combo == "hard":
        start_time = time.time()
        combo_convergence_over_path_lengths(20, hyperparams, args.qd, "pond", True)
        print(f"[pond] Plotting finished in {time.time() - start_time:.2f} seconds.")
    elif args.task == "grass" and args.combo == "easy":
        start_time = time.time()
        combo_convergence_over_path_lengths(20, hyperparams, args.qd, "grass")
        print(f"[grass] Plotting finished in {time.time() - start_time:.2f} seconds.")
    elif args.task == "grass" and args.combo == "hard":
        start_time = time.time()
        combo_convergence_over_path_lengths(20, hyperparams, args.qd, "grass", True)
        print(f"[grass] Plotting finished in {time.time() - start_time:.2f} seconds.")

    # ---- COMBO ----
    # start_time = time.time()
    # combo_convergence_over_path_lengths(20, hyperparams, second_task="pond", qd=args.qd)
    # print(f"[pond] Plotting finished in {time.time() - start_time:.2f} seconds.")

    # start_time = time.time()
    # combo_convergence_over_path_lengths(
    #     20, hyperparams, second_task="pond", qd=args.qd, hard=True
    # )
    # print(f"[pond] Plotting finished in {time.time() - start_time:.2f} seconds.")

    # start_time = time.time()
    # combo_convergence_over_path_lengths(
    #     20, hyperparams, second_task="river", qd=args.qd
    # )
    # print(f"[river] Plotting finished in {time.time() - start_time:.2f} seconds.")

    # start_time = time.time()
    # combo_convergence_over_path_lengths(
    #     20, hyperparams, second_task="river", qd=args.qd, hard=True
    # )
    # print(f"[river] Plotting finished in {time.time() - start_time:.2f} seconds.")

    # start_time = time.time()
    # combo_convergence_over_path_lengths(
    #     20, hyperparams, second_task="grass", qd=args.qd
    # )
    # print(f"[grass] Plotting finished in {time.time() - start_time:.2f} seconds.")

    # start_time = time.time()
    # combo_convergence_over_path_lengths(
    #     20, hyperparams, second_task="grass", qd=args.qd, hard=True
    # )
    # print(f"[grass] Plotting finished in {time.time() - start_time:.2f} seconds.")

    # ---- SUMMARY BAR CHART ----
    plot_avg_task_convergence(hyperparams, args.qd)
>>>>>>> 64bf30a5
<|MERGE_RESOLUTION|>--- conflicted
+++ resolved
@@ -15,14 +15,12 @@
 import numpy as np
 import pandas as pd
 import yaml
-from functools import partial
-
-from assets.biome_adjacency_rules import create_adjacency_matrix
-from core.evolution import evolve, CrossOverMethod
-from core.wfc_env import CombinedReward, WFCWrapper
+
 from assets.biome_adjacency_rules import create_adjacency_matrix
 from core.evolution import evolve
 from core.wfc_env import CombinedReward, WFCWrapper
+from assets.biome_adjacency_rules import create_adjacency_matrix
+from core.evolution import evolve, CrossOverMethod
 from tasks.binary_task import binary_percent_water, binary_reward
 from tasks.grass_task import grass_reward
 from tasks.pond_task import pond_reward
@@ -31,9 +29,7 @@
 from core.mcts import MCTS, MCTSConfig, run_mcts_until_complete
 
 FIGURES_DIRECTORY = "figures"
-DEBUG_DIRECTORY = os.path.join(FIGURES_DIRECTORY, "debug")
 os.makedirs(FIGURES_DIRECTORY, exist_ok=True)
-os.makedirs(DEBUG_DIRECTORY, exist_ok=True)
 
 
 def _generic_convergence_collector(
@@ -83,9 +79,15 @@
                 env=env,
                 generations=evolution_hyperparameters.get("generations", 100),
                 population_size=evolution_hyperparameters["population_size"],
-                number_of_actions_mutated_mean=evolution_hyperparameters["number_of_actions_mutated_mean"],
-                number_of_actions_mutated_standard_deviation=evolution_hyperparameters["number_of_actions_mutated_standard_deviation"],
-                action_noise_standard_deviation=evolution_hyperparameters["action_noise_standard_deviation"],
+                number_of_actions_mutated_mean=evolution_hyperparameters[
+                    "number_of_actions_mutated_mean"
+                ],
+                number_of_actions_mutated_standard_deviation=evolution_hyperparameters[
+                    "number_of_actions_mutated_standard_deviation"
+                ],
+                action_noise_standard_deviation=evolution_hyperparameters[
+                    "action_noise_standard_deviation"
+                ],
                 survival_rate=evolution_hyperparameters["survival_rate"],
                 cross_over_method=xover,
                 patience=patience,
@@ -201,23 +203,12 @@
     """
     Collect MCTS convergence data for binary path length task
     """
-<<<<<<< HEAD
     MIN_PATH_LENGTH = 10
     MAX_PATH_LENGTH = 100
     STEP = 10
     MAP_LENGTH = 15
     MAP_WIDTH = 20
     MAX_ITERATIONS = 1000
-=======
-    AGENT_DIR = f"agents_{datetime.now().strftime('%Y%m%d_%H%M%S')}"
-    os.makedirs(AGENT_DIR, exist_ok=True)
-    MIN_PATH_LENGTH = 10
-    MAX_PATH_LENGTH = 100
-    STEP = 10
-    MAX_GENERATIONS = 100
-    MAP_LENGTH = 15
-    MAP_WIDTH = 20
->>>>>>> 64bf30a5
 
     adjacency_bool, tile_symbols, tile_to_index = create_adjacency_matrix()
     path_lengths = np.arange(MIN_PATH_LENGTH, MAX_PATH_LENGTH + 1, STEP)
@@ -262,7 +253,6 @@
     pd.DataFrame(data_rows).to_csv(csv_path, index=False)
     return csv_path
 
-<<<<<<< HEAD
 def collect_mcts_combo_convergence(
     sample_size: int,
     second_task: str,
@@ -304,27 +294,6 @@
             env = WFCWrapper(
                 map_length=MAP_LENGTH,
                 map_width=MAP_WIDTH,
-=======
-    task_rewards = {"river": river_reward, "pond": pond_reward, "grass": grass_reward}
-    second_reward = task_rewards.get(second_task)
-
-    for idx, path_length in enumerate(path_lengths):
-        for sample_idx in range(sample_size):
-            print(f"[COMBO] Path {path_length}, Run {sample_idx + 1}/{sample_size}")
-            reward_fn = CombinedReward(
-                [
-                    partial(
-                        binary_reward,
-                        target_path_length=desired_path_length,
-                        hard=use_hard_variant,
-                    ),
-                    second_reward,
-                ]
-            )
-            environment = WFCWrapper(
-                map_length=map_length,
-                map_width=map_width,
->>>>>>> 64bf30a5
                 tile_symbols=tile_symbols,
                 adjacency_bool=adjacency_bool,
                 num_tiles=len(tile_symbols),
@@ -444,7 +413,6 @@
     
     total_runs = int(data_frame["run_index"].max())
     statistics["fraction_converged"] = statistics["count"] / total_runs
-<<<<<<< HEAD
     statistics["standard_error"] = statistics["standard_deviation"] / np.sqrt(statistics["count"])
 
     # Create plot
@@ -539,178 +507,12 @@
     parser.add_argument("--quality-diversity", action="store_true", help="Use the QD variant")
     parser.add_argument("--genotype-dimensions", type=int, choices=[1, 2], default=1)
     parser.add_argument("--debug", action="store_true", help="Save per-run debug plots")
-=======
-
-    fig, ax_left = plt.subplots(figsize=(8, 5))
-    ax_right = ax_left.twinx()
-
-    # constants
-    X_MIN, X_MAX, STEP = 0, 100, 10
-    BAR_WIDTH = STEP * 0.8
-
-    # 1) plot the mean ± stderr
-    ax_left.errorbar(
-        statistics["desired_path_length"],
-        statistics["mean_generation"],
-        yerr=statistics["standard_error"],
-        fmt="o-",
-        capsize=4,
-        label="Mean generations to converge"
-    )
-
-    # annotate each mean point
-    for x, y in zip(statistics["desired_path_length"], statistics["mean_generation"]):
-        ax_left.text(x, y, f"{y:.1f}", ha="center", va="bottom")
-
-    # 2) plot the fraction‐converged bars
-    ax_right.bar(
-        statistics["desired_path_length"],
-        statistics["fraction_converged"],
-        width=BAR_WIDTH,
-        alpha=0.3,
-        label="Fraction converged",
-        align="center"
-    )
-
-    # fix x‐axis and right‐axis limits/ticks
-    ax_left.set_xticks(np.arange(X_MIN, X_MAX + 1, STEP))
-    ax_left.set_xlim(X_MIN, X_MAX)
-    ax_right.set_ylim(0, 1)
-
-    ax_left.set_xlabel("Desired Path Length")
-    ax_left.set_ylabel("Mean Generations to Converge")
-    ax_right.set_ylabel("Fraction of Runs Converged")
-
-    title = "Convergence Behavior vs Desired Path Length"
-    if use_quality_diversity: title += " (QD)"
-    if use_hard_variant:       title += " HARD"
-    ax_left.set_title(title)
-
-    # combine legends
-    hL, lL = ax_left.get_legend_handles_labels()
-    hR, lR = ax_right.get_legend_handles_labels()
-    ax_left.legend(hL + hR, lL + lR, loc="upper left")
-
-    plt.tight_layout()
-    plt.savefig(
-        f"{FIGURES_DIRECTORY}/{qd_prefix}{hard_prefix}{second_task}_combo_convergence_over_path.png"
-    )
-    plt.close()
-
-
-def collect_convergence_data(task_name: str, reward_fn, hyperparams, qd=False, runs=20):
-    adjacency_bool, tile_symbols, tile_to_index = create_adjacency_matrix()
-    num_tiles = len(tile_symbols)
-
-    MAP_LENGTH = 15
-    MAP_WIDTH = 20
-    generations_list = []
-
-    for i in range(runs):
-        print(f"[{task_name}] Run {i + 1}/{runs}")
-        env = WFCWrapper(
-            map_length=MAP_LENGTH,
-            map_width=MAP_WIDTH,
-            tile_symbols=tile_symbols,
-            adjacency_bool=adjacency_bool,
-            num_tiles=num_tiles,
-            tile_to_index=tile_to_index,
-            reward=reward_fn,
-            deterministic=True,
-            qd_function=binary_percent_water if qd else None,
-        )
-
-        _, best_agent, generations, _, _ = evolve(
-            env=env,
-            generations=100,
-            population_size=hyperparams["population_size"],
-            number_of_actions_mutated_mean=hyperparams[
-                "number_of_actions_mutated_mean"
-            ],
-            number_of_actions_mutated_standard_deviation=hyperparams[
-                "number_of_actions_mutated_standard_deviation"
-            ],
-            action_noise_standard_deviation=hyperparams[
-                "action_noise_standard_deviation"
-            ],
-            survival_rate=hyperparams["survival_rate"],
-        )
-
-        if best_agent.info.get("achieved_max_reward", False):
-            generations_list.append(generations)
-
-    return generations_list
-
-
-def plot_avg_task_convergence(hyperparams, qd=False):
-    task_info = {"Pond": pond_reward, "River": river_reward, "Grass": grass_reward}
-
-    means = []
-    errors = []
-    labels = []
-
-    for label, reward_fn in task_info.items():
-        gens = collect_convergence_data(label, reward_fn, hyperparams, qd=qd)
-        if gens:
-            labels.append(label)
-            means.append(np.mean(gens))
-            errors.append(np.std(gens) / np.sqrt(len(gens)))
-        else:
-            print(f"[WARNING] No converged runs for {label}.")
-
-    plt.figure(figsize=(10, 5))
-    plt.bar(labels, means, yerr=errors, capsize=5, color="mediumpurple")
-    plt.title("Mean Generations to Converge per Biome (20 runs)")
-    plt.ylabel("Avg. Generations")
-    plt.xlabel("Biome")
-    plt.tight_layout()
-    plt.savefig(f"{FIGURES_DIRECTORY}/mean_convergence_bar_chart.png")
-    plt.close()
-
-
-if __name__ == "__main__":
-    parser = argparse.ArgumentParser(
-        description="Collect and plot WFC convergence experiments"
-    )
-    parser.add_argument(
-        "--load-hyperparameters",
-        type=str,
-        required=True,
-        help="Path to YAML file containing evolution hyperparameters",
-    )
-    parser.add_argument(
-        "--task",
-        type=str,
-        choices=["binary_easy", "binary_hard", "river", "pond", "grass", "biomes"],
-        required=True,
-        help="Which task to run (binary or biome-combo)",
-    )
-    parser.add_argument(
-        "--combo",
-        type=str,
-        choices=["easy", "hard"],
-        help="means that the task will run in combo with binary, specifies easy or hard",
-    )
-    parser.add_argument(
-        "--quality-diversity",
-        action="store_true",
-        help="Use the quality-diversity variant of evolution",
-    )
-    parser.add_argument(
-        "--genotype-dimensions",
-        type=int,
-        choices=[1, 2],
-        default=1,
-        help="The dimensions of the genotype representation. 1d or 2d",
-    )
->>>>>>> 64bf30a5
     args = parser.parse_args()
 
     if not os.path.exists(args.load_hyperparameters):
         print(f"Hyperparameters file not found: {args.load_hyperparameters}")
         exit(1)
 
-<<<<<<< HEAD
     with open(args.load_hyperparameters, "r") as f:
         hyperparams = yaml.safe_load(f)
 
@@ -779,73 +581,4 @@
             use_hard = args.combo == "hard"
             csv_path = collect_combo_convergence(20, hyperparams, args.quality_diversity, args.task, use_hard, args.genotype_dimensions, debug=args.debug)
             title = f"Combo Convergence: {args.task.capitalize()}" + (" HARD" if use_hard else "")
-            plot_convergence_from_csv(csv_path, title=title, xlabel="desired_path_length")
-=======
-    elif args.task == "binary_hard":
-        start_time = time.time()
-        binary_convergence_over_path_lengths(20, hyperparams, args.qd, True)
-        elapsed = time.time() - start_time
-        print(f"Plotting finished in {elapsed:.2f} seconds.")
-    elif args.task == "river" and args.combo == "easy":
-        start_time = time.time()
-        combo_convergence_over_path_lengths(20, hyperparams, args.qd, "river")
-        print(f"[river] Plotting finished in {time.time() - start_time:.2f} seconds.")
-    elif args.task == "river" and args.combo == "hard":
-        start_time = time.time()
-        combo_convergence_over_path_lengths(20, hyperparams, args.qd, "river", True)
-        print(f"[river] Plotting finished in {time.time() - start_time:.2f} seconds.")
-    elif args.task == "pond" and args.combo == "easy":
-        start_time = time.time()
-        combo_convergence_over_path_lengths(20, hyperparams, args.qd, "pond")
-        print(f"[pond] Plotting finished in {time.time() - start_time:.2f} seconds.")
-    elif args.task == "pond" and args.combo == "hard":
-        start_time = time.time()
-        combo_convergence_over_path_lengths(20, hyperparams, args.qd, "pond", True)
-        print(f"[pond] Plotting finished in {time.time() - start_time:.2f} seconds.")
-    elif args.task == "grass" and args.combo == "easy":
-        start_time = time.time()
-        combo_convergence_over_path_lengths(20, hyperparams, args.qd, "grass")
-        print(f"[grass] Plotting finished in {time.time() - start_time:.2f} seconds.")
-    elif args.task == "grass" and args.combo == "hard":
-        start_time = time.time()
-        combo_convergence_over_path_lengths(20, hyperparams, args.qd, "grass", True)
-        print(f"[grass] Plotting finished in {time.time() - start_time:.2f} seconds.")
-
-    # ---- COMBO ----
-    # start_time = time.time()
-    # combo_convergence_over_path_lengths(20, hyperparams, second_task="pond", qd=args.qd)
-    # print(f"[pond] Plotting finished in {time.time() - start_time:.2f} seconds.")
-
-    # start_time = time.time()
-    # combo_convergence_over_path_lengths(
-    #     20, hyperparams, second_task="pond", qd=args.qd, hard=True
-    # )
-    # print(f"[pond] Plotting finished in {time.time() - start_time:.2f} seconds.")
-
-    # start_time = time.time()
-    # combo_convergence_over_path_lengths(
-    #     20, hyperparams, second_task="river", qd=args.qd
-    # )
-    # print(f"[river] Plotting finished in {time.time() - start_time:.2f} seconds.")
-
-    # start_time = time.time()
-    # combo_convergence_over_path_lengths(
-    #     20, hyperparams, second_task="river", qd=args.qd, hard=True
-    # )
-    # print(f"[river] Plotting finished in {time.time() - start_time:.2f} seconds.")
-
-    # start_time = time.time()
-    # combo_convergence_over_path_lengths(
-    #     20, hyperparams, second_task="grass", qd=args.qd
-    # )
-    # print(f"[grass] Plotting finished in {time.time() - start_time:.2f} seconds.")
-
-    # start_time = time.time()
-    # combo_convergence_over_path_lengths(
-    #     20, hyperparams, second_task="grass", qd=args.qd, hard=True
-    # )
-    # print(f"[grass] Plotting finished in {time.time() - start_time:.2f} seconds.")
-
-    # ---- SUMMARY BAR CHART ----
-    plot_avg_task_convergence(hyperparams, args.qd)
->>>>>>> 64bf30a5
+            plot_convergence_from_csv(csv_path, title=title, xlabel="desired_path_length")