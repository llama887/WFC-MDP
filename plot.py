--- conflicted
+++ resolved
@@ -1,7 +1,8 @@
 import argparse
 import os
-<<<<<<< HEAD
 from typing import Any, Callable, Literal
+from typing import Any, Callable, Literal
+import time
 from typing import Any, Callable, Literal
 
 import matplotlib
@@ -14,25 +15,13 @@
 from functools import partial
 
 import matplotlib.pyplot as plt
-=======
-import time
-from typing import Any, Callable, Literal
-
-import matplotlib
-matplotlib.use("Agg")
-import matplotlib.pyplot as plt
 import numpy as np
 import pandas as pd
->>>>>>> b0946ee5
 import yaml
 from functools import partial
 
 from assets.biome_adjacency_rules import create_adjacency_matrix
-<<<<<<< HEAD
-from core.evolution import evolve
-=======
 from core.evolution import evolve, CrossOverMethod
->>>>>>> b0946ee5
 from core.wfc_env import CombinedReward, WFCWrapper
 from tasks.binary_task import binary_percent_water, binary_reward
 from tasks.grass_task import grass_reward
@@ -45,182 +34,6 @@
 os.makedirs(DEBUG_DIRECTORY, exist_ok=True)
 
 
-<<<<<<< HEAD
-def collect_single_task_convergence_data(
-    task_name: str,
-    reward_function: Callable[..., float],
-    evolution_hyperparameters: dict[str, Any],
-    use_quality_diversity: bool = False,
-    runs: int = 20,
-    genotype_dimensions: Literal[1, 2] = 1,
-) -> list[float]:
-    """
-    Run `runs` independent evolutions for a single biome-task (pond/river/grass),
-    returning the list of generations-to-converge (only those that hit max reward).
-    """
-    adjacency_bool, tile_symbols, tile_to_index = create_adjacency_matrix()
-    map_length = 15
-    map_width = 20
-
-    generations_list: list[float] = []
-    for run_index in range(runs):
-        print(f"[{task_name} {str(genotype_dimensions)}d] Run {run_index + 1}/{runs}")
-        environment = WFCWrapper(
-            map_length=map_length,
-            map_width=map_width,
-            tile_symbols=tile_symbols,
-            adjacency_bool=adjacency_bool,
-            num_tiles=len(tile_symbols),
-            tile_to_index=tile_to_index,
-            reward=reward_function,
-            deterministic=True,
-            qd_function=binary_percent_water if use_quality_diversity else None,
-        )
-        _, best_agent, generations, _, _ = evolve(
-            env=environment,
-            generations=100,
-            population_size=evolution_hyperparameters["population_size"],
-            number_of_actions_mutated_mean=evolution_hyperparameters[
-                "number_of_actions_mutated_mean"
-            ],
-            number_of_actions_mutated_standard_deviation=evolution_hyperparameters[
-                "number_of_actions_mutated_standard_deviation"
-            ],
-            action_noise_standard_deviation=evolution_hyperparameters[
-                "action_noise_standard_deviation"
-            ],
-            survival_rate=evolution_hyperparameters["survival_rate"],
-            genotype_representation=str(genotype_dimensions) + "d",
-        )
-        if best_agent.info.get("achieved_max_reward", False):
-            generations_list.append(generations)
-    return generations_list
-
-
-def collect_binary_convergence(
-    sample_size: int,
-    evolution_hyperparameters: dict[str, Any],
-    use_quality_diversity: bool = False,
-    use_hard_variant: bool = False,
-    genotype_dimensions: Literal[1, 2] = 1,
-) -> str:
-    """
-    Run binary-path-length experiments, dump raw generations-to-converge per run+path
-    into a CSV, and return the CSV file path.
-    """
-    minimum_path_length = 10
-    maximum_path_length = 100
-    step_size = 10
-    map_length = 15
-    map_width = 20
-
-    adjacency_bool, tile_symbols, tile_to_index = create_adjacency_matrix()
-    path_lengths = np.arange(minimum_path_length, maximum_path_length + 1, step_size)
-
-    data_rows: list[dict[str, Any]] = []
-    for path_index, desired_path_length in enumerate(path_lengths):
-        for run_index in range(sample_size):
-            print(
-                f"[BINARY] Path {desired_path_length}, Run {run_index + 1}/{sample_size}"
-            )
-            reward_callable = partial(
-                binary_reward,
-                target_path_length=desired_path_length,
-                hard=use_hard_variant,
-            )
-            environment = WFCWrapper(
-                map_length=map_length,
-                map_width=map_width,
-                tile_symbols=tile_symbols,
-                adjacency_bool=adjacency_bool,
-                num_tiles=len(tile_symbols),
-                tile_to_index=tile_to_index,
-                reward=reward_callable,
-                deterministic=True,
-                qd_function=binary_percent_water if use_quality_diversity else None,
-            )
-            _, best_agent, generations, _, _ = evolve(
-                env=environment,
-                generations=100,
-                population_size=evolution_hyperparameters["population_size"],
-                number_of_actions_mutated_mean=evolution_hyperparameters[
-                    "number_of_actions_mutated_mean"
-                ],
-                number_of_actions_mutated_standard_deviation=evolution_hyperparameters[
-                    "number_of_actions_mutated_standard_deviation"
-                ],
-                action_noise_standard_deviation=evolution_hyperparameters[
-                    "action_noise_standard_deviation"
-                ],
-                survival_rate=evolution_hyperparameters["survival_rate"],
-                genotype_representation=str(genotype_dimensions) + "d",
-            )
-            if best_agent.info.get("achieved_max_reward", False):
-                gens = generations
-            else:
-                gens = float("nan")
-            data_rows.append(
-                {
-                    "desired_path_length": desired_path_length,
-                    "run_index": run_index + 1,
-                    "generations_to_converge": gens,
-                }
-            )
-
-    prefix = f"{'qd_' if use_quality_diversity else ''}{'hard_' if use_hard_variant else ''}{str(genotype_dimensions)}d_"
-    csv_filename = f"{prefix}binary_convergence_over_path.csv"
-    csv_path = os.path.join(FIGURES_DIRECTORY, csv_filename)
-    pd.DataFrame(data_rows).to_csv(csv_path, index=False)
-    print(f"Saved binary convergence raw data to {csv_path}")
-    return csv_path
-
-
-def collect_combo_convergence(
-    sample_size: int,
-    evolution_hyperparameters: dict[str, Any],
-    use_quality_diversity: bool,
-    second_task: str,
-    use_hard_variant: bool = False,
-    genotype_dimensions: Literal[1, 2] = 1,
-) -> str:
-    """
-    Run combined binary+biome experiments, dump raw generations-to-converge per run+path
-    into a CSV, and return the CSV file path.
-    """
-    minimum_path_length = 10
-    maximum_path_length = 100
-    step_size = 10
-    map_length = 15
-    map_width = 20
-
-    adjacency_bool, tile_symbols, tile_to_index = create_adjacency_matrix()
-    path_lengths = np.arange(minimum_path_length, maximum_path_length + 1, step_size)
-
-    biome_reward_map = {
-        "river": river_reward,
-        "pond": pond_reward,
-        "grass": grass_reward,
-    }
-    second_reward = biome_reward_map[second_task]
-
-    data_rows: list[dict[str, Any]] = []
-    for path_index, desired_path_length in enumerate(path_lengths):
-        for run_index in range(sample_size):
-            print(
-                f"[COMBO] Path {desired_path_length}, Run {run_index + 1}/{sample_size}"
-            )
-            reward_callable = CombinedReward(
-                [
-                    partial(
-                        binary_reward,
-                        target_path_length=desired_path_length,
-                        hard=use_hard_variant,
-                    ),
-                    second_reward,
-                ]
-            )
-            environment = WFCWrapper(
-=======
 def _generic_convergence_collector(
     loop_keys: list[Any],
     make_reward_fn: Callable[[Any], Callable[..., float]],
@@ -249,7 +62,6 @@
         for run_index in range(1, sample_size + 1):
             reward_callable = make_reward_fn(key)
             env = WFCWrapper(
->>>>>>> b0946ee5
                 map_length=map_length,
                 map_width=map_width,
                 tile_symbols=tile_symbols,
@@ -260,11 +72,6 @@
                 deterministic=True,
                 qd_function=binary_percent_water if use_quality_diversity else None,
             )
-<<<<<<< HEAD
-            _, best_agent, generations, _, _ = evolve(
-                env=environment,
-                generations=100,
-=======
 
             # Run evolve and record timing
             if debug:
@@ -273,376 +80,11 @@
             pop, best_agent, generations, best_agent_rewards, mean_agent_rewards = evolve(
                 env=env,
                 generations=evolution_hyperparameters.get("generations", 100),
->>>>>>> b0946ee5
                 population_size=evolution_hyperparameters["population_size"],
                 number_of_actions_mutated_mean=evolution_hyperparameters["number_of_actions_mutated_mean"],
                 number_of_actions_mutated_standard_deviation=evolution_hyperparameters["number_of_actions_mutated_standard_deviation"],
                 action_noise_standard_deviation=evolution_hyperparameters["action_noise_standard_deviation"],
                 survival_rate=evolution_hyperparameters["survival_rate"],
-<<<<<<< HEAD
-                genotype_representation=str(genotype_dimensions) + "d",
-            )
-            if best_agent.info.get("achieved_max_reward", False):
-                gens = generations
-            else:
-                gens = float("nan")
-            data_rows.append(
-                {
-                    "desired_path_length": desired_path_length,
-                    "run_index": run_index + 1,
-                    "generations_to_converge": gens,
-                }
-            )
-
-    prefix = f"{'qd_' if use_quality_diversity else ''}{'hard_' if use_hard_variant else ''}{str(genotype_dimensions)}d_{second_task}_combo_"
-    csv_filename = f"{prefix}convergence_over_path.csv"
-    csv_path = os.path.join(FIGURES_DIRECTORY, csv_filename)
-    pd.DataFrame(data_rows).to_csv(csv_path, index=False)
-    print(f"Saved combo convergence raw data to {csv_path}")
-    return csv_path
-
-
-def collect_average_biome_convergence_data(
-    evolution_hyperparameters: dict[str, Any],
-    use_quality_diversity: bool = False,
-    runs: int = 20,
-    genotype_dimensions: Literal[1, 2] = 1,
-) -> str:
-    """
-    Collect raw convergence generations for each biome task, save CSV, return its path.
-    """
-    data_rows: list[dict[str, Any]] = []
-    for biome_name, reward_function in [
-        ("Pond", pond_reward),
-        ("River", river_reward),
-        ("Grass", grass_reward),
-    ]:
-        generations_list = collect_single_task_convergence_data(
-            biome_name,
-            reward_function,
-            evolution_hyperparameters,
-            use_quality_diversity=use_quality_diversity,
-            runs=runs,
-        )
-        for run_index, generations in enumerate(generations_list, start=1):
-            data_rows.append(
-                {
-                    "biome": biome_name,
-                    "run_index": run_index,
-                    "generations_to_converge": generations,
-                }
-            )
-    prefix = f"{'qd_' if use_quality_diversity else ''}{str(genotype_dimensions)}d_"
-    csv_filename = f"{prefix}biome_average_convergence.csv"
-    csv_path = os.path.join(FIGURES_DIRECTORY, csv_filename)
-    pd.DataFrame(data_rows).to_csv(csv_path, index=False)
-    print(f"Saved biome average convergence data to {csv_path}")
-    return csv_path
-
-def plot_binary_convergence_from_csv(
-    csv_file_path: str,
-    use_quality_diversity: bool = False,
-    use_hard_variant: bool = False,
-    output_png_path: str | None = None,
-    genotype_dimensions: Literal[1, 2] = 1,
-) -> None:
-    data_frame = pd.read_csv(csv_file_path)
-    valid_frame = data_frame.dropna(subset=["generations_to_converge"])
-    statistics = (
-        valid_frame
-        .groupby("desired_path_length")["generations_to_converge"]
-        .agg(
-            mean_generation="mean",
-            standard_deviation="std",
-            count="count"
-        )
-        .reset_index()
-    )
-    statistics["standard_error"] = statistics["standard_deviation"] / np.sqrt(statistics["count"])
-    total_runs = int(data_frame["run_index"].max())
-    statistics["fraction_converged"] = statistics["count"] / total_runs
-
-    fig, ax_left = plt.subplots(figsize=(8, 5))
-    ax_right = ax_left.twinx()
-
-    # constants
-    X_MIN, X_MAX, STEP = 0, 100, 10
-    BAR_WIDTH = STEP * 0.8
-
-    # 1) plot the mean ± stderr
-    ax_left.errorbar(
-        statistics["desired_path_length"],
-        statistics["mean_generation"],
-        yerr=statistics["standard_error"],
-        fmt="o-",
-        capsize=4,
-        label="Mean generations to converge"
-    )
-
-    # annotate each mean point
-    for x, y in zip(statistics["desired_path_length"], statistics["mean_generation"]):
-        ax_left.text(x, y, f"{y:.1f}", ha="center", va="bottom")
-
-    # 2) plot the fraction‐converged bars
-    ax_right.bar(
-        statistics["desired_path_length"],
-        statistics["fraction_converged"],
-        width=BAR_WIDTH,
-        alpha=0.3,
-        label="Fraction converged",
-        align="center"
-    )
-
-    # fix x‐axis and right‐axis limits/ticks
-    ax_left.set_xticks(np.arange(X_MIN, X_MAX + 1, STEP))
-    ax_left.set_xlim(X_MIN, X_MAX)
-    ax_right.set_ylim(0, 1)
-
-    ax_left.set_xlabel("Desired Path Length")
-    ax_left.set_ylabel("Mean Generations to Converge")
-    ax_right.set_ylabel("Fraction of Runs Converged")
-
-    title = "Convergence Behavior vs Desired Path Length"
-    if use_quality_diversity: title += " (QD)"
-    if use_hard_variant:       title += " HARD"
-    ax_left.set_title(title)
-
-    # combine legends
-    hL, lL = ax_left.get_legend_handles_labels()
-    hR, lR = ax_right.get_legend_handles_labels()
-    ax_left.legend(hL + hR, lL + lR, loc="upper left")
-
-    fig.tight_layout()
-    if output_png_path is None:
-        prefix = f"{'qd_' if use_quality_diversity else ''}{'hard_' if use_hard_variant else ''}{genotype_dimensions}d_"
-        output_png_path = os.path.join(FIGURES_DIRECTORY, f"{prefix}binary_convergence_over_path.png")
-    fig.savefig(output_png_path)
-    plt.close(fig)
-    print(f"Saved binary convergence plot to {output_png_path}")
-
-
-def plot_combo_convergence_from_csv(
-    csv_file_path: str,
-    use_quality_diversity: bool,
-    second_task: str,
-    use_hard_variant: bool = False,
-    output_png_path: str | None = None,
-    genotype_dimensions: Literal[1, 2] = 1,
-) -> None:
-    data_frame = pd.read_csv(csv_file_path)
-    valid_frame = data_frame.dropna(subset=["generations_to_converge"])
-    statistics = (
-        valid_frame
-        .groupby("desired_path_length")["generations_to_converge"]
-        .agg(
-            mean_generation="mean",
-            standard_deviation="std",
-            count="count"
-        )
-        .reset_index()
-    )
-    statistics["standard_error"] = statistics["standard_deviation"] / np.sqrt(statistics["count"])
-    total_runs = int(data_frame["run_index"].max())
-    statistics["fraction_converged"] = statistics["count"] / total_runs
-
-    fig, ax_left = plt.subplots(figsize=(8, 5))
-    ax_right = ax_left.twinx()
-
-    # constants
-    X_MIN, X_MAX, STEP = 0, 100, 10
-    BAR_WIDTH = STEP * 0.8
-
-    ax_left.errorbar(
-        statistics["desired_path_length"],
-        statistics["mean_generation"],
-        yerr=statistics["standard_error"],
-        fmt="o-",
-        capsize=4,
-        label="Mean generations to converge"
-    )
-
-    # annotate means
-    for x, y in zip(statistics["desired_path_length"], statistics["mean_generation"]):
-        ax_left.text(x, y, f"{y:.1f}", ha="center", va="bottom")
-
-    ax_right.bar(
-        statistics["desired_path_length"],
-        statistics["fraction_converged"],
-        width=BAR_WIDTH,
-        alpha=0.3,
-        label="Fraction converged",
-        align="center"
-    )
-
-    ax_left.set_xticks(np.arange(X_MIN, X_MAX + 1, STEP))
-    ax_left.set_xlim(X_MIN, X_MAX)
-    ax_right.set_ylim(0, 1)
-
-    ax_left.set_xlabel("Desired Path Length")
-    ax_left.set_ylabel("Mean Generations to Converge")
-    ax_right.set_ylabel("Fraction of Runs Converged")
-
-    title = f"Combined Binary + {second_task.capitalize()} Convergence vs Desired Path Length"
-    if use_quality_diversity: title += " (QD)"
-    if use_hard_variant:       title += " HARD"
-    ax_left.set_title(title)
-
-    hL, lL = ax_left.get_legend_handles_labels()
-    hR, lR = ax_right.get_legend_handles_labels()
-    ax_left.legend(hL + hR, lL + lR, loc="upper left")
-
-    fig.tight_layout()
-    if output_png_path is None:
-        prefix = f"{'qd_' if use_quality_diversity else ''}{'hard_' if use_hard_variant else ''}{genotype_dimensions}d_{second_task}_combo_"
-        output_png_path = os.path.join(FIGURES_DIRECTORY, f"{prefix}convergence_over_path.png")
-    fig.savefig(output_png_path)
-    plt.close(fig)
-    print(f"Saved combo convergence plot to {output_png_path}")
-
-
-def plot_average_biome_convergence_from_csv(
-    csv_file_path: str,
-    output_png_path: str | None = None,
-) -> None:
-    """
-    Load biome-average convergence CSV, compute mean+SEM, and plot bar chart.
-    """
-    data_frame = pd.read_csv(csv_file_path)
-    statistics = (
-        data_frame.groupby("biome")["generations_to_converge"]
-        .agg(mean_generation="mean", standard_deviation="std", count="count")
-        .reset_index()
-    )
-    statistics["standard_error"] = statistics["standard_deviation"] / np.sqrt(
-        statistics["count"]
-    )
-
-    figure, axis = plt.subplots(figsize=(10, 5))
-    axis.bar(
-        statistics["biome"],
-        statistics["mean_generation"],
-        yerr=statistics["standard_error"],
-        capsize=5,
-        alpha=0.7,
-    )
-    axis.set_title("Average Generations to Converge per Biome")
-    axis.set_xlabel("Biome")
-    axis.set_ylabel("Average Generations to Converge")
-
-    figure.tight_layout()
-    if output_png_path is None:
-        output_png_path = os.path.join(
-            FIGURES_DIRECTORY, "biome_average_convergence.png"
-        )
-    figure.savefig(output_png_path)
-    plt.close(figure)
-    print(f"Saved biome average convergence plot to {output_png_path}")
-
-
-if __name__ == "__main__":
-    parser = argparse.ArgumentParser(
-        description="Collect and plot WFC convergence experiments"
-    )
-    parser.add_argument(
-        "--load-hyperparameters",
-        type=str,
-        required=True,
-        help="Path to YAML file containing evolution hyperparameters",
-    )
-    parser.add_argument(
-        "--task",
-        type=str,
-        choices=["binary_easy", "binary_hard", "river", "pond", "grass", "biomes"],
-        required=True,
-        help="Which task to run (binary or biome-combo)",
-    )
-    parser.add_argument(
-        "--combo",
-        type=str,
-        choices=["easy", "hard"],
-        default="easy",
-        help="For non-binary tasks, whether to use the hard binary variant",
-    )
-    parser.add_argument(
-        "--quality-diversity",
-        action="store_true",
-        help="Use the quality-diversity variant of evolution",
-    )
-    parser.add_argument(
-        "--genotype-dimensions",
-        type=int,
-        choices=[1, 2],
-        default=1,
-        help="The dimensions of the genotype representation. 1d or 2d",
-    )
-    args = parser.parse_args()
-
-    # Load hyperparameters
-    if not os.path.exists(args.load_hyperparameters):
-        print(f"Error: hyperparameters file not found at {args.load_hyperparameters}")
-        exit(1)
-    with open(args.load_hyperparameters, "r") as yaml_file:
-        evolution_hyperparameters = yaml.safe_load(yaml_file)
-    print("Loaded hyperparameters:", evolution_hyperparameters)
-
-    # Dispatch binary or combo
-    if args.task == "binary_easy":
-        csv_path = collect_binary_convergence(
-            sample_size=20,
-            evolution_hyperparameters=evolution_hyperparameters,
-            use_quality_diversity=args.quality_diversity,
-            use_hard_variant=False,
-            genotype_dimensions=args.genotype_dimensions,
-        )
-        plot_binary_convergence_from_csv(
-            csv_file_path=csv_path,
-            use_quality_diversity=args.quality_diversity,
-            use_hard_variant=False,
-            genotype_dimensions=args.genotype_dimensions,
-        )
-
-    elif args.task == "binary_hard":
-        csv_path = collect_binary_convergence(
-            sample_size=20,
-            evolution_hyperparameters=evolution_hyperparameters,
-            use_quality_diversity=args.quality_diversity,
-            use_hard_variant=True,
-            genotype_dimensions=args.genotype_dimensions,
-        )
-        plot_binary_convergence_from_csv(
-            csv_file_path=csv_path,
-            use_quality_diversity=args.quality_diversity,
-            use_hard_variant=True,
-            genotype_dimensions=args.genotype_dimensions,
-        )
-    elif args.task == "biomes":
-        # Always also produce the summary bar chart
-        summary_csv = collect_average_biome_convergence_data(
-            evolution_hyperparameters=evolution_hyperparameters,
-            use_quality_diversity=args.quality_diversity,
-            runs=20,
-            genotype_dimensions=args.genotype_dimensions,
-        )
-        plot_average_biome_convergence_from_csv(csv_file_path=summary_csv)
-    else:
-        # river, pond, or grass combo
-        use_hard = args.combo == "hard"
-        csv_path = collect_combo_convergence(
-            sample_size=20,
-            evolution_hyperparameters=evolution_hyperparameters,
-            use_quality_diversity=args.quality_diversity,
-            second_task=args.task,
-            use_hard_variant=use_hard,
-            genotype_dimensions=args.genotype_dimensions,
-        )
-        plot_combo_convergence_from_csv(
-            csv_file_path=csv_path,
-            use_quality_diversity=args.quality_diversity,
-            second_task=args.task,
-            use_hard_variant=use_hard,
-            genotype_dimensions=args.genotype_dimensions,
-        )
-=======
                 cross_over_method=xover,
                 patience=patience,
                 qd=use_quality_diversity,
@@ -779,5 +221,4 @@
         use_hard = args.combo == "hard"
         csv_path = collect_combo_convergence(20, hyperparams, args.quality_diversity, args.task, use_hard, args.genotype_dimensions, debug=args.debug)
         title = f"Combo Convergence: {args.task.capitalize()}" + (" HARD" if use_hard else "")
-        plot_convergence_from_csv(csv_path, title=title, xlabel="desired_path_length")
->>>>>>> b0946ee5
+        plot_convergence_from_csv(csv_path, title=title, xlabel="desired_path_length")