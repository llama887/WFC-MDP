import argparse
import os
from typing import Any, Callable, Literal

import matplotlib
import numpy as np
import pandas as pd

matplotlib.use("Agg")
from functools import partial

import matplotlib.pyplot as plt
import yaml

from assets.biome_adjacency_rules import create_adjacency_matrix
from core.evolution import evolve
from core.wfc_env import CombinedReward, WFCWrapper
from tasks.binary_task import binary_percent_water, binary_reward
from tasks.grass_task import grass_reward
from tasks.pond_task import pond_reward
from tasks.river_task import river_reward

FIGURES_DIRECTORY = "figures"
os.makedirs(FIGURES_DIRECTORY, exist_ok=True)


def collect_single_task_convergence_data(
    task_name: str,
    reward_function: Callable[..., float],
    evolution_hyperparameters: dict[str, Any],
    use_quality_diversity: bool = False,
    runs: int = 20,
    genotype_dimensions: Literal[1, 2] = 1,
) -> list[float]:
    """
    Run `runs` independent evolutions for a single biome-task (pond/river/grass),
    returning the list of generations-to-converge (only those that hit max reward).
    """
    adjacency_bool, tile_symbols, tile_to_index = create_adjacency_matrix()
    map_length = 15
    map_width = 20

    generations_list: list[float] = []
    for run_index in range(runs):
        print(f"[{task_name} {str(genotype_dimensions)}d] Run {run_index + 1}/{runs}")
        environment = WFCWrapper(
            map_length=map_length,
            map_width=map_width,
            tile_symbols=tile_symbols,
            adjacency_bool=adjacency_bool,
            num_tiles=len(tile_symbols),
            tile_to_index=tile_to_index,
            reward=reward_function,
            deterministic=True,
            qd_function=binary_percent_water if use_quality_diversity else None,
        )
        _, best_agent, generations, _, _ = evolve(
            env=environment,
            generations=100,
            population_size=evolution_hyperparameters["population_size"],
            number_of_actions_mutated_mean=evolution_hyperparameters[
                "number_of_actions_mutated_mean"
            ],
            number_of_actions_mutated_standard_deviation=evolution_hyperparameters[
                "number_of_actions_mutated_standard_deviation"
            ],
            action_noise_standard_deviation=evolution_hyperparameters[
                "action_noise_standard_deviation"
            ],
            survival_rate=evolution_hyperparameters["survival_rate"],
            genotype_representation=str(genotype_dimensions) + "d",
        )
        if best_agent.info.get("achieved_max_reward", False):
            generations_list.append(generations)
    return generations_list
<<<<<<< HEAD


def collect_binary_convergence(
    sample_size: int,
    evolution_hyperparameters: dict[str, Any],
    use_quality_diversity: bool = False,
    use_hard_variant: bool = False,
    genotype_dimensions: Literal[1, 2] = 1,
) -> str:
    """
    Run binary-path-length experiments, dump raw generations-to-converge per run+path
    into a CSV, and return the CSV file path.
    """
    minimum_path_length = 10
    maximum_path_length = 100
    step_size = 10
    map_length = 15
    map_width = 20

    adjacency_bool, tile_symbols, tile_to_index = create_adjacency_matrix()
    path_lengths = np.arange(minimum_path_length, maximum_path_length + 1, step_size)

=======


def collect_binary_convergence(
    sample_size: int,
    evolution_hyperparameters: dict[str, Any],
    use_quality_diversity: bool = False,
    use_hard_variant: bool = False,
    genotype_dimensions: Literal[1, 2] = 1,
) -> str:
    """
    Run binary-path-length experiments, dump raw generations-to-converge per run+path
    into a CSV, and return the CSV file path.
    """
    minimum_path_length = 10
    maximum_path_length = 100
    step_size = 10
    map_length = 15
    map_width = 20

    adjacency_bool, tile_symbols, tile_to_index = create_adjacency_matrix()
    path_lengths = np.arange(minimum_path_length, maximum_path_length + 1, step_size)

>>>>>>> ce89b059
    data_rows: list[dict[str, Any]] = []
    for path_index, desired_path_length in enumerate(path_lengths):
        for run_index in range(sample_size):
            print(
                f"[BINARY] Path {desired_path_length}, Run {run_index + 1}/{sample_size}"
            )
            reward_callable = partial(
                binary_reward,
                target_path_length=desired_path_length,
                hard=use_hard_variant,
<<<<<<< HEAD
            )
<<<<<<< HEAD
            elapsed = time.time() - start_time
            print(f"Evolution finished in {elapsed:.2f} seconds.")

            # Save performance curves per‐run
            qd_prefix = "qd_" if qd else ""
            qd_label = ", QD" if qd else ""
            hard_prefix = "hard_" if hard else ""
            hard_label = ", hard" if hard else ""

            if not os.path.exists(
                f"{AGENT_DIR}/{qd_prefix}{hard_prefix}_binary{path_length}_agent.pkl"
            ) and best_agent.info.get("achieved_max_reward", False):
                with open(
                    f"{AGENT_DIR}/{qd_prefix}{hard_prefix}_binary{path_length}_agent.pkl",
                    "wb",
                ) as f:
                    pickle.dump(best_agent, f)

            # x_axis = np.arange(1, len(median_agent_rewards) + 1)
            # plt.plot(x_axis, best_agent_rewards, label="Best Agent")
            # plt.plot(x_axis, median_agent_rewards, label="Median Agent")
            # plt.legend()
            # plt.title(
            #     f"Performance (path={path_length}, run={sample_idx}{qd_label}{hard_label})"
            # )
            # plt.xlabel("Generation")
            # plt.ylabel("Reward")
            # plt.savefig(
            #     f"{FIGURES_DIRECTORY}/{qd_prefix}binary{path_length}_{hard_prefix}performance_{sample_idx}.png"
            # )
            # plt.close()

            # Record generations‐to‐converge or leave as NaN if it never converged
=======
            )
            environment = WFCWrapper(
                map_length=map_length,
                map_width=map_width,
                tile_symbols=tile_symbols,
                adjacency_bool=adjacency_bool,
                num_tiles=len(tile_symbols),
                tile_to_index=tile_to_index,
                reward=reward_callable,
                deterministic=True,
                qd_function=binary_percent_water if use_quality_diversity else None,
            )
            _, best_agent, generations, _, _ = evolve(
                env=environment,
                generations=100,
                population_size=evolution_hyperparameters["population_size"],
                number_of_actions_mutated_mean=evolution_hyperparameters[
                    "number_of_actions_mutated_mean"
                ],
                number_of_actions_mutated_standard_deviation=evolution_hyperparameters[
                    "number_of_actions_mutated_standard_deviation"
                ],
                action_noise_standard_deviation=evolution_hyperparameters[
                    "action_noise_standard_deviation"
                ],
                survival_rate=evolution_hyperparameters["survival_rate"],
                genotype_representation=str(genotype_dimensions) + "d",
            )
>>>>>>> ce89b059
            if best_agent.info.get("achieved_max_reward", False):
                gens = generations
            else:
                gens = float("nan")
            data_rows.append(
                {
                    "desired_path_length": desired_path_length,
                    "run_index": run_index + 1,
                    "generations_to_converge": gens,
                }
            )

    prefix = f"{'qd_' if use_quality_diversity else ''}{'hard_' if use_hard_variant else ''}{str(genotype_dimensions)}d_"
    csv_filename = f"{prefix}binary_convergence_over_path.csv"
    csv_path = os.path.join(FIGURES_DIRECTORY, csv_filename)
    pd.DataFrame(data_rows).to_csv(csv_path, index=False)
    print(f"Saved binary convergence raw data to {csv_path}")
    return csv_path


def collect_combo_convergence(
    sample_size: int,
    evolution_hyperparameters: dict[str, Any],
    use_quality_diversity: bool,
    second_task: str,
    use_hard_variant: bool = False,
    genotype_dimensions: Literal[1, 2] = 1,
) -> str:
    """
    Run combined binary+biome experiments, dump raw generations-to-converge per run+path
    into a CSV, and return the CSV file path.
    """
<<<<<<< HEAD
    AGENT_DIR = f"agents_{datetime.now().strftime('%Y%m%d_%H%M%S')}"
    os.makedirs(AGENT_DIR, exist_ok=True)
    MIN_PATH_LENGTH = 10
    MAX_PATH_LENGTH = 100
    STEP = 10
    MAX_GENERATIONS = 100
    MAP_LENGTH = 15
    MAP_WIDTH = 20
=======
    minimum_path_length = 10
    maximum_path_length = 100
    step_size = 10
    map_length = 15
    map_width = 20
>>>>>>> ce89b059

    adjacency_bool, tile_symbols, tile_to_index = create_adjacency_matrix()
    path_lengths = np.arange(minimum_path_length, maximum_path_length + 1, step_size)

<<<<<<< HEAD
    task_rewards = {"river": river_reward, "pond": pond_reward, "grass": grass_reward}
    second_reward = task_rewards.get(second_task)
=======
    biome_reward_map = {
        "river": river_reward,
        "pond": pond_reward,
        "grass": grass_reward,
    }
    second_reward = biome_reward_map[second_task]
>>>>>>> ce89b059

    data_rows: list[dict[str, Any]] = []
    for path_index, desired_path_length in enumerate(path_lengths):
        for run_index in range(sample_size):
            print(
                f"[COMBO] Path {desired_path_length}, Run {run_index + 1}/{sample_size}"
            )
            reward_callable = CombinedReward(
                [
                    partial(
                        binary_reward,
                        target_path_length=desired_path_length,
                        hard=use_hard_variant,
                    ),
                    second_reward,
                ]
            )
<<<<<<< HEAD

            env = WFCWrapper(
                map_length=MAP_LENGTH,
                map_width=MAP_WIDTH,
=======
            environment = WFCWrapper(
                map_length=map_length,
                map_width=map_width,
>>>>>>> 7b60d27 (plotting supports 2d genotype)
=======
            environment = WFCWrapper(
                map_length=map_length,
                map_width=map_width,
>>>>>>> ce89b059
                tile_symbols=tile_symbols,
                adjacency_bool=adjacency_bool,
                num_tiles=len(tile_symbols),
                tile_to_index=tile_to_index,
                reward=reward_callable,
                deterministic=True,
                qd_function=binary_percent_water if use_quality_diversity else None,
            )
            _, best_agent, generations, _, _ = evolve(
                env=environment,
                generations=100,
                population_size=evolution_hyperparameters["population_size"],
                number_of_actions_mutated_mean=evolution_hyperparameters[
                    "number_of_actions_mutated_mean"
                ],
                number_of_actions_mutated_standard_deviation=evolution_hyperparameters[
                    "number_of_actions_mutated_standard_deviation"
                ],
                action_noise_standard_deviation=evolution_hyperparameters[
                    "action_noise_standard_deviation"
                ],
                survival_rate=evolution_hyperparameters["survival_rate"],
                genotype_representation=str(genotype_dimensions) + "d",
            )
            if best_agent.info.get("achieved_max_reward", False):
                gens = generations
            else:
                gens = float("nan")
            data_rows.append(
                {
                    "desired_path_length": desired_path_length,
                    "run_index": run_index + 1,
                    "generations_to_converge": gens,
                }
            )

<<<<<<< HEAD
    prefix = f"{'qd_' if use_quality_diversity else ''}{'hard_' if use_hard_variant else ''}{str(genotype_dimensions)}d_"
    csv_filename = f"{prefix}binary_convergence_over_path.csv"
    csv_path = os.path.join(FIGURES_DIRECTORY, csv_filename)
    pd.DataFrame(data_rows).to_csv(csv_path, index=False)
    print(f"Saved binary convergence raw data to {csv_path}")
    return csv_path


def collect_combo_convergence(
    sample_size: int,
    evolution_hyperparameters: dict[str, Any],
    use_quality_diversity: bool,
    second_task: str,
    use_hard_variant: bool = False,
    genotype_dimensions: Literal[1, 2] = 1,
) -> str:
    """
    Run combined binary+biome experiments, dump raw generations-to-converge per run+path
    into a CSV, and return the CSV file path.
    """
    minimum_path_length = 10
    maximum_path_length = 100
    step_size = 10
    map_length = 15
    map_width = 20

    adjacency_bool, tile_symbols, tile_to_index = create_adjacency_matrix()
    path_lengths = np.arange(minimum_path_length, maximum_path_length + 1, step_size)

    biome_reward_map = {
        "river": river_reward,
        "pond": pond_reward,
        "grass": grass_reward,
    }
    second_reward = biome_reward_map[second_task]

    data_rows: list[dict[str, Any]] = []
    for path_index, desired_path_length in enumerate(path_lengths):
        for run_index in range(sample_size):
            print(
                f"[COMBO] Path {desired_path_length}, Run {run_index + 1}/{sample_size}"
            )
            reward_callable = CombinedReward(
                [
                    partial(
                        binary_reward,
                        target_path_length=desired_path_length,
                        hard=use_hard_variant,
                    ),
                    second_reward,
                ]
            )
            environment = WFCWrapper(
                map_length=map_length,
                map_width=map_width,
                tile_symbols=tile_symbols,
                adjacency_bool=adjacency_bool,
                num_tiles=len(tile_symbols),
                tile_to_index=tile_to_index,
                reward=reward_callable,
                deterministic=True,
                qd_function=binary_percent_water if use_quality_diversity else None,
            )
            _, best_agent, generations, _, _ = evolve(
                env=environment,
                generations=100,
                population_size=evolution_hyperparameters["population_size"],
                number_of_actions_mutated_mean=evolution_hyperparameters[
                    "number_of_actions_mutated_mean"
                ],
                number_of_actions_mutated_standard_deviation=evolution_hyperparameters[
                    "number_of_actions_mutated_standard_deviation"
                ],
                action_noise_standard_deviation=evolution_hyperparameters[
                    "action_noise_standard_deviation"
                ],
                survival_rate=evolution_hyperparameters["survival_rate"],
                genotype_representation=str(genotype_dimensions) + "d",
            )
            if best_agent.info.get("achieved_max_reward", False):
                gens = generations
            else:
                gens = float("nan")
            data_rows.append(
                {
                    "desired_path_length": desired_path_length,
                    "run_index": run_index + 1,
                    "generations_to_converge": gens,
                }
            )

=======
>>>>>>> ce89b059
    prefix = f"{'qd_' if use_quality_diversity else ''}{'hard_' if use_hard_variant else ''}{str(genotype_dimensions)}d_{second_task}_combo_"
    csv_filename = f"{prefix}convergence_over_path.csv"
    csv_path = os.path.join(FIGURES_DIRECTORY, csv_filename)
    pd.DataFrame(data_rows).to_csv(csv_path, index=False)
    print(f"Saved combo convergence raw data to {csv_path}")
    return csv_path


def collect_average_biome_convergence_data(
    evolution_hyperparameters: dict[str, Any],
    use_quality_diversity: bool = False,
    runs: int = 20,
    genotype_dimensions: Literal[1, 2] = 1,
) -> str:
    """
    Collect raw convergence generations for each biome task, save CSV, return its path.
    """
    data_rows: list[dict[str, Any]] = []
    for biome_name, reward_function in [
        ("Pond", pond_reward),
        ("River", river_reward),
        ("Grass", grass_reward),
    ]:
        generations_list = collect_single_task_convergence_data(
            biome_name,
            reward_function,
            evolution_hyperparameters,
            use_quality_diversity=use_quality_diversity,
            runs=runs,
        )
        for run_index, generations in enumerate(generations_list, start=1):
            data_rows.append(
                {
                    "biome": biome_name,
                    "run_index": run_index,
                    "generations_to_converge": generations,
                }
            )
    prefix = f"{'qd_' if use_quality_diversity else ''}{str(genotype_dimensions)}d_"
    csv_filename = f"{prefix}biome_average_convergence.csv"
    csv_path = os.path.join(FIGURES_DIRECTORY, csv_filename)
    pd.DataFrame(data_rows).to_csv(csv_path, index=False)
    print(f"Saved biome average convergence data to {csv_path}")
    return csv_path

def plot_binary_convergence_from_csv(
    csv_file_path: str,
    use_quality_diversity: bool = False,
    use_hard_variant: bool = False,
    output_png_path: str | None = None,
    genotype_dimensions: Literal[1, 2] = 1,
) -> None:
    data_frame = pd.read_csv(csv_file_path)
    valid_frame = data_frame.dropna(subset=["generations_to_converge"])
    statistics = (
        valid_frame
        .groupby("desired_path_length")["generations_to_converge"]
        .agg(
            mean_generation="mean",
            standard_deviation="std",
            count="count"
        )
        .reset_index()
    )
    statistics["standard_error"] = statistics["standard_deviation"] / np.sqrt(statistics["count"])
    total_runs = int(data_frame["run_index"].max())
    statistics["fraction_converged"] = statistics["count"] / total_runs

    fig, ax_left = plt.subplots(figsize=(8, 5))
    ax_right = ax_left.twinx()

    # constants
    X_MIN, X_MAX, STEP = 0, 100, 10
    BAR_WIDTH = STEP * 0.8

    # 1) plot the mean ± stderr
    ax_left.errorbar(
        statistics["desired_path_length"],
        statistics["mean_generation"],
        yerr=statistics["standard_error"],
        fmt="o-",
        capsize=4,
        label="Mean generations to converge"
    )

    # annotate each mean point
    for x, y in zip(statistics["desired_path_length"], statistics["mean_generation"]):
        ax_left.text(x, y, f"{y:.1f}", ha="center", va="bottom")

    # 2) plot the fraction‐converged bars
    ax_right.bar(
        statistics["desired_path_length"],
        statistics["fraction_converged"],
        width=BAR_WIDTH,
        alpha=0.3,
        label="Fraction converged",
        align="center"
    )

    # fix x‐axis and right‐axis limits/ticks
    ax_left.set_xticks(np.arange(X_MIN, X_MAX + 1, STEP))
    ax_left.set_xlim(X_MIN, X_MAX)
    ax_right.set_ylim(0, 1)

    ax_left.set_xlabel("Desired Path Length")
    ax_left.set_ylabel("Mean Generations to Converge")
    ax_right.set_ylabel("Fraction of Runs Converged")

    title = "Convergence Behavior vs Desired Path Length"
    if use_quality_diversity: title += " (QD)"
    if use_hard_variant:       title += " HARD"
    ax_left.set_title(title)

    # combine legends
    hL, lL = ax_left.get_legend_handles_labels()
    hR, lR = ax_right.get_legend_handles_labels()
    ax_left.legend(hL + hR, lL + lR, loc="upper left")

    fig.tight_layout()
    if output_png_path is None:
        prefix = f"{'qd_' if use_quality_diversity else ''}{'hard_' if use_hard_variant else ''}{genotype_dimensions}d_"
        output_png_path = os.path.join(FIGURES_DIRECTORY, f"{prefix}binary_convergence_over_path.png")
    fig.savefig(output_png_path)
    plt.close(fig)
    print(f"Saved binary convergence plot to {output_png_path}")


def plot_combo_convergence_from_csv(
    csv_file_path: str,
    use_quality_diversity: bool,
    second_task: str,
    use_hard_variant: bool = False,
    output_png_path: str | None = None,
    genotype_dimensions: Literal[1, 2] = 1,
) -> None:
    data_frame = pd.read_csv(csv_file_path)
    valid_frame = data_frame.dropna(subset=["generations_to_converge"])
    statistics = (
        valid_frame
        .groupby("desired_path_length")["generations_to_converge"]
        .agg(
            mean_generation="mean",
            standard_deviation="std",
            count="count"
        )
        .reset_index()
    )
    statistics["standard_error"] = statistics["standard_deviation"] / np.sqrt(statistics["count"])
    total_runs = int(data_frame["run_index"].max())
    statistics["fraction_converged"] = statistics["count"] / total_runs
<<<<<<< HEAD

    fig, ax_left = plt.subplots(figsize=(8, 5))
    ax_right = ax_left.twinx()

    # constants
    X_MIN, X_MAX, STEP = 0, 100, 10
    BAR_WIDTH = STEP * 0.8

=======

    fig, ax_left = plt.subplots(figsize=(8, 5))
    ax_right = ax_left.twinx()

    # constants
    X_MIN, X_MAX, STEP = 0, 100, 10
    BAR_WIDTH = STEP * 0.8

>>>>>>> ce89b059
    ax_left.errorbar(
        statistics["desired_path_length"],
        statistics["mean_generation"],
        yerr=statistics["standard_error"],
        fmt="o-",
        capsize=4,
        label="Mean generations to converge"
    )

    # annotate means
    for x, y in zip(statistics["desired_path_length"], statistics["mean_generation"]):
        ax_left.text(x, y, f"{y:.1f}", ha="center", va="bottom")

    ax_right.bar(
        statistics["desired_path_length"],
        statistics["fraction_converged"],
        width=BAR_WIDTH,
        alpha=0.3,
        label="Fraction converged",
        align="center"
    )

    ax_left.set_xticks(np.arange(X_MIN, X_MAX + 1, STEP))
    ax_left.set_xlim(X_MIN, X_MAX)
    ax_right.set_ylim(0, 1)

    ax_left.set_xlabel("Desired Path Length")
    ax_left.set_ylabel("Mean Generations to Converge")
    ax_right.set_ylabel("Fraction of Runs Converged")

    title = f"Combined Binary + {second_task.capitalize()} Convergence vs Desired Path Length"
    if use_quality_diversity: title += " (QD)"
    if use_hard_variant:       title += " HARD"
    ax_left.set_title(title)

    hL, lL = ax_left.get_legend_handles_labels()
    hR, lR = ax_right.get_legend_handles_labels()
    ax_left.legend(hL + hR, lL + lR, loc="upper left")

    fig.tight_layout()
    if output_png_path is None:
        prefix = f"{'qd_' if use_quality_diversity else ''}{'hard_' if use_hard_variant else ''}{genotype_dimensions}d_{second_task}_combo_"
        output_png_path = os.path.join(FIGURES_DIRECTORY, f"{prefix}convergence_over_path.png")
    fig.savefig(output_png_path)
    plt.close(fig)
    print(f"Saved combo convergence plot to {output_png_path}")


<<<<<<< HEAD
<<<<<<< HEAD
def plot_avg_task_convergence(hyperparams, qd=False):
    task_info = {"Pond": pond_reward, "River": river_reward, "Grass": grass_reward}
=======
=======
>>>>>>> ce89b059
def plot_average_biome_convergence_from_csv(
    csv_file_path: str,
    output_png_path: str | None = None,
) -> None:
    """
    Load biome-average convergence CSV, compute mean+SEM, and plot bar chart.
    """
    data_frame = pd.read_csv(csv_file_path)
    statistics = (
        data_frame.groupby("biome")["generations_to_converge"]
        .agg(mean_generation="mean", standard_deviation="std", count="count")
        .reset_index()
    )
    statistics["standard_error"] = statistics["standard_deviation"] / np.sqrt(
        statistics["count"]
    )
<<<<<<< HEAD
>>>>>>> 7b60d27 (plotting supports 2d genotype)
=======
>>>>>>> ce89b059

    figure, axis = plt.subplots(figsize=(10, 5))
    axis.bar(
        statistics["biome"],
        statistics["mean_generation"],
        yerr=statistics["standard_error"],
        capsize=5,
        alpha=0.7,
    )
    axis.set_title("Average Generations to Converge per Biome")
    axis.set_xlabel("Biome")
    axis.set_ylabel("Average Generations to Converge")

    figure.tight_layout()
    if output_png_path is None:
        output_png_path = os.path.join(
            FIGURES_DIRECTORY, "biome_average_convergence.png"
        )
    figure.savefig(output_png_path)
    plt.close(figure)
    print(f"Saved biome average convergence plot to {output_png_path}")


if __name__ == "__main__":
    parser = argparse.ArgumentParser(
        description="Collect and plot WFC convergence experiments"
    )
    parser.add_argument(
        "--load-hyperparameters",
        type=str,
        required=True,
        help="Path to YAML file containing evolution hyperparameters",
    )
    parser.add_argument(
        "--task",
        type=str,
        choices=["binary_easy", "binary_hard", "river", "pond", "grass", "biomes"],
        required=True,
        help="Which task to run (binary or biome-combo)",
    )
    parser.add_argument(
        "--combo",
        type=str,
        choices=["easy", "hard"],
<<<<<<< HEAD
<<<<<<< HEAD
        help="means that the task will run in combo with binary, specifies easy or hard",
=======
=======
>>>>>>> ce89b059
        default="easy",
        help="For non-binary tasks, whether to use the hard binary variant",
    )
    parser.add_argument(
        "--quality-diversity",
        action="store_true",
        help="Use the quality-diversity variant of evolution",
    )
    parser.add_argument(
        "--genotype-dimensions",
        type=int,
        choices=[1, 2],
        default=1,
        help="The dimensions of the genotype representation. 1d or 2d",
<<<<<<< HEAD
>>>>>>> 7b60d27 (plotting supports 2d genotype)
=======
>>>>>>> ce89b059
    )
    args = parser.parse_args()

    # Load hyperparameters
    if not os.path.exists(args.load_hyperparameters):
        print(f"Error: hyperparameters file not found at {args.load_hyperparameters}")
        exit(1)
    with open(args.load_hyperparameters, "r") as yaml_file:
        evolution_hyperparameters = yaml.safe_load(yaml_file)
    print("Loaded hyperparameters:", evolution_hyperparameters)

    # Dispatch binary or combo
    if args.task == "binary_easy":
        csv_path = collect_binary_convergence(
            sample_size=20,
            evolution_hyperparameters=evolution_hyperparameters,
            use_quality_diversity=args.quality_diversity,
            use_hard_variant=False,
            genotype_dimensions=args.genotype_dimensions,
        )
        plot_binary_convergence_from_csv(
            csv_file_path=csv_path,
            use_quality_diversity=args.quality_diversity,
            use_hard_variant=False,
            genotype_dimensions=args.genotype_dimensions,
        )

    elif args.task == "binary_hard":
<<<<<<< HEAD
<<<<<<< HEAD
        start_time = time.time()
        binary_convergence_over_path_lengths(20, hyperparams, args.qd, True)
        elapsed = time.time() - start_time
        print(f"Plotting finished in {elapsed:.2f} seconds.")
    elif args.task == "river" and args.combo == "easy":
        start_time = time.time()
        combo_convergence_over_path_lengths(20, hyperparams, args.qd, "river")
        print(f"[river] Plotting finished in {time.time() - start_time:.2f} seconds.")
    elif args.task == "river" and args.combo == "hard":
        start_time = time.time()
        combo_convergence_over_path_lengths(20, hyperparams, args.qd, "river", True)
        print(f"[river] Plotting finished in {time.time() - start_time:.2f} seconds.")
    elif args.task == "pond" and args.combo == "easy":
        start_time = time.time()
        combo_convergence_over_path_lengths(20, hyperparams, args.qd, "pond")
        print(f"[pond] Plotting finished in {time.time() - start_time:.2f} seconds.")
    elif args.task == "pond" and args.combo == "hard":
        start_time = time.time()
        combo_convergence_over_path_lengths(20, hyperparams, args.qd, "pond", True)
        print(f"[pond] Plotting finished in {time.time() - start_time:.2f} seconds.")
    elif args.task == "grass" and args.combo == "easy":
        start_time = time.time()
        combo_convergence_over_path_lengths(20, hyperparams, args.qd, "grass")
        print(f"[grass] Plotting finished in {time.time() - start_time:.2f} seconds.")
    elif args.task == "grass" and args.combo == "hard":
        start_time = time.time()
        combo_convergence_over_path_lengths(20, hyperparams, args.qd, "grass", True)
        print(f"[grass] Plotting finished in {time.time() - start_time:.2f} seconds.")

    # ---- COMBO ----
    # start_time = time.time()
    # combo_convergence_over_path_lengths(20, hyperparams, second_task="pond", qd=args.qd)
    # print(f"[pond] Plotting finished in {time.time() - start_time:.2f} seconds.")

    # start_time = time.time()
    # combo_convergence_over_path_lengths(
    #     20, hyperparams, second_task="pond", qd=args.qd, hard=True
    # )
    # print(f"[pond] Plotting finished in {time.time() - start_time:.2f} seconds.")

    # start_time = time.time()
    # combo_convergence_over_path_lengths(
    #     20, hyperparams, second_task="river", qd=args.qd
    # )
    # print(f"[river] Plotting finished in {time.time() - start_time:.2f} seconds.")

    # start_time = time.time()
    # combo_convergence_over_path_lengths(
    #     20, hyperparams, second_task="river", qd=args.qd, hard=True
    # )
    # print(f"[river] Plotting finished in {time.time() - start_time:.2f} seconds.")

    # start_time = time.time()
    # combo_convergence_over_path_lengths(
    #     20, hyperparams, second_task="grass", qd=args.qd
    # )
    # print(f"[grass] Plotting finished in {time.time() - start_time:.2f} seconds.")

    # start_time = time.time()
    # combo_convergence_over_path_lengths(
    #     20, hyperparams, second_task="grass", qd=args.qd, hard=True
    # )
    # print(f"[grass] Plotting finished in {time.time() - start_time:.2f} seconds.")

    # ---- SUMMARY BAR CHART ----
    plot_avg_task_convergence(hyperparams, args.qd)
=======
=======
>>>>>>> ce89b059
        csv_path = collect_binary_convergence(
            sample_size=20,
            evolution_hyperparameters=evolution_hyperparameters,
            use_quality_diversity=args.quality_diversity,
            use_hard_variant=True,
            genotype_dimensions=args.genotype_dimensions,
        )
        plot_binary_convergence_from_csv(
            csv_file_path=csv_path,
            use_quality_diversity=args.quality_diversity,
            use_hard_variant=True,
            genotype_dimensions=args.genotype_dimensions,
        )
    elif args.task == "biomes":
        # Always also produce the summary bar chart
        summary_csv = collect_average_biome_convergence_data(
            evolution_hyperparameters=evolution_hyperparameters,
            use_quality_diversity=args.quality_diversity,
            runs=20,
            genotype_dimensions=args.genotype_dimensions,
        )
        plot_average_biome_convergence_from_csv(csv_file_path=summary_csv)
    else:
        # river, pond, or grass combo
        use_hard = args.combo == "hard"
        csv_path = collect_combo_convergence(
            sample_size=20,
            evolution_hyperparameters=evolution_hyperparameters,
            use_quality_diversity=args.quality_diversity,
            second_task=args.task,
            use_hard_variant=use_hard,
            genotype_dimensions=args.genotype_dimensions,
        )
        plot_combo_convergence_from_csv(
            csv_file_path=csv_path,
            use_quality_diversity=args.quality_diversity,
            second_task=args.task,
            use_hard_variant=use_hard,
            genotype_dimensions=args.genotype_dimensions,
<<<<<<< HEAD
        )
>>>>>>> 7b60d27 (plotting supports 2d genotype)
=======
        )
>>>>>>> ce89b059
<|MERGE_RESOLUTION|>--- conflicted
+++ resolved
@@ -1,8 +1,11 @@
 import argparse
 import os
 from typing import Any, Callable, Literal
+from typing import Any, Callable, Literal
 
 import matplotlib
+import numpy as np
+import pandas as pd
 import numpy as np
 import pandas as pd
 
@@ -73,7 +76,6 @@
         if best_agent.info.get("achieved_max_reward", False):
             generations_list.append(generations)
     return generations_list
-<<<<<<< HEAD
 
 
 def collect_binary_convergence(
@@ -96,30 +98,6 @@
     adjacency_bool, tile_symbols, tile_to_index = create_adjacency_matrix()
     path_lengths = np.arange(minimum_path_length, maximum_path_length + 1, step_size)
 
-=======
-
-
-def collect_binary_convergence(
-    sample_size: int,
-    evolution_hyperparameters: dict[str, Any],
-    use_quality_diversity: bool = False,
-    use_hard_variant: bool = False,
-    genotype_dimensions: Literal[1, 2] = 1,
-) -> str:
-    """
-    Run binary-path-length experiments, dump raw generations-to-converge per run+path
-    into a CSV, and return the CSV file path.
-    """
-    minimum_path_length = 10
-    maximum_path_length = 100
-    step_size = 10
-    map_length = 15
-    map_width = 20
-
-    adjacency_bool, tile_symbols, tile_to_index = create_adjacency_matrix()
-    path_lengths = np.arange(minimum_path_length, maximum_path_length + 1, step_size)
-
->>>>>>> ce89b059
     data_rows: list[dict[str, Any]] = []
     for path_index, desired_path_length in enumerate(path_lengths):
         for run_index in range(sample_size):
@@ -130,43 +108,6 @@
                 binary_reward,
                 target_path_length=desired_path_length,
                 hard=use_hard_variant,
-<<<<<<< HEAD
-            )
-<<<<<<< HEAD
-            elapsed = time.time() - start_time
-            print(f"Evolution finished in {elapsed:.2f} seconds.")
-
-            # Save performance curves per‐run
-            qd_prefix = "qd_" if qd else ""
-            qd_label = ", QD" if qd else ""
-            hard_prefix = "hard_" if hard else ""
-            hard_label = ", hard" if hard else ""
-
-            if not os.path.exists(
-                f"{AGENT_DIR}/{qd_prefix}{hard_prefix}_binary{path_length}_agent.pkl"
-            ) and best_agent.info.get("achieved_max_reward", False):
-                with open(
-                    f"{AGENT_DIR}/{qd_prefix}{hard_prefix}_binary{path_length}_agent.pkl",
-                    "wb",
-                ) as f:
-                    pickle.dump(best_agent, f)
-
-            # x_axis = np.arange(1, len(median_agent_rewards) + 1)
-            # plt.plot(x_axis, best_agent_rewards, label="Best Agent")
-            # plt.plot(x_axis, median_agent_rewards, label="Median Agent")
-            # plt.legend()
-            # plt.title(
-            #     f"Performance (path={path_length}, run={sample_idx}{qd_label}{hard_label})"
-            # )
-            # plt.xlabel("Generation")
-            # plt.ylabel("Reward")
-            # plt.savefig(
-            #     f"{FIGURES_DIRECTORY}/{qd_prefix}binary{path_length}_{hard_prefix}performance_{sample_idx}.png"
-            # )
-            # plt.close()
-
-            # Record generations‐to‐converge or leave as NaN if it never converged
-=======
             )
             environment = WFCWrapper(
                 map_length=map_length,
@@ -195,7 +136,6 @@
                 survival_rate=evolution_hyperparameters["survival_rate"],
                 genotype_representation=str(genotype_dimensions) + "d",
             )
->>>>>>> ce89b059
             if best_agent.info.get("achieved_max_reward", False):
                 gens = generations
             else:
@@ -228,37 +168,21 @@
     Run combined binary+biome experiments, dump raw generations-to-converge per run+path
     into a CSV, and return the CSV file path.
     """
-<<<<<<< HEAD
-    AGENT_DIR = f"agents_{datetime.now().strftime('%Y%m%d_%H%M%S')}"
-    os.makedirs(AGENT_DIR, exist_ok=True)
-    MIN_PATH_LENGTH = 10
-    MAX_PATH_LENGTH = 100
-    STEP = 10
-    MAX_GENERATIONS = 100
-    MAP_LENGTH = 15
-    MAP_WIDTH = 20
-=======
     minimum_path_length = 10
     maximum_path_length = 100
     step_size = 10
     map_length = 15
     map_width = 20
->>>>>>> ce89b059
 
     adjacency_bool, tile_symbols, tile_to_index = create_adjacency_matrix()
     path_lengths = np.arange(minimum_path_length, maximum_path_length + 1, step_size)
 
-<<<<<<< HEAD
-    task_rewards = {"river": river_reward, "pond": pond_reward, "grass": grass_reward}
-    second_reward = task_rewards.get(second_task)
-=======
     biome_reward_map = {
         "river": river_reward,
         "pond": pond_reward,
         "grass": grass_reward,
     }
     second_reward = biome_reward_map[second_task]
->>>>>>> ce89b059
 
     data_rows: list[dict[str, Any]] = []
     for path_index, desired_path_length in enumerate(path_lengths):
@@ -276,21 +200,9 @@
                     second_reward,
                 ]
             )
-<<<<<<< HEAD
-
-            env = WFCWrapper(
-                map_length=MAP_LENGTH,
-                map_width=MAP_WIDTH,
-=======
             environment = WFCWrapper(
                 map_length=map_length,
                 map_width=map_width,
->>>>>>> 7b60d27 (plotting supports 2d genotype)
-=======
-            environment = WFCWrapper(
-                map_length=map_length,
-                map_width=map_width,
->>>>>>> ce89b059
                 tile_symbols=tile_symbols,
                 adjacency_bool=adjacency_bool,
                 num_tiles=len(tile_symbols),
@@ -327,100 +239,6 @@
                 }
             )
 
-<<<<<<< HEAD
-    prefix = f"{'qd_' if use_quality_diversity else ''}{'hard_' if use_hard_variant else ''}{str(genotype_dimensions)}d_"
-    csv_filename = f"{prefix}binary_convergence_over_path.csv"
-    csv_path = os.path.join(FIGURES_DIRECTORY, csv_filename)
-    pd.DataFrame(data_rows).to_csv(csv_path, index=False)
-    print(f"Saved binary convergence raw data to {csv_path}")
-    return csv_path
-
-
-def collect_combo_convergence(
-    sample_size: int,
-    evolution_hyperparameters: dict[str, Any],
-    use_quality_diversity: bool,
-    second_task: str,
-    use_hard_variant: bool = False,
-    genotype_dimensions: Literal[1, 2] = 1,
-) -> str:
-    """
-    Run combined binary+biome experiments, dump raw generations-to-converge per run+path
-    into a CSV, and return the CSV file path.
-    """
-    minimum_path_length = 10
-    maximum_path_length = 100
-    step_size = 10
-    map_length = 15
-    map_width = 20
-
-    adjacency_bool, tile_symbols, tile_to_index = create_adjacency_matrix()
-    path_lengths = np.arange(minimum_path_length, maximum_path_length + 1, step_size)
-
-    biome_reward_map = {
-        "river": river_reward,
-        "pond": pond_reward,
-        "grass": grass_reward,
-    }
-    second_reward = biome_reward_map[second_task]
-
-    data_rows: list[dict[str, Any]] = []
-    for path_index, desired_path_length in enumerate(path_lengths):
-        for run_index in range(sample_size):
-            print(
-                f"[COMBO] Path {desired_path_length}, Run {run_index + 1}/{sample_size}"
-            )
-            reward_callable = CombinedReward(
-                [
-                    partial(
-                        binary_reward,
-                        target_path_length=desired_path_length,
-                        hard=use_hard_variant,
-                    ),
-                    second_reward,
-                ]
-            )
-            environment = WFCWrapper(
-                map_length=map_length,
-                map_width=map_width,
-                tile_symbols=tile_symbols,
-                adjacency_bool=adjacency_bool,
-                num_tiles=len(tile_symbols),
-                tile_to_index=tile_to_index,
-                reward=reward_callable,
-                deterministic=True,
-                qd_function=binary_percent_water if use_quality_diversity else None,
-            )
-            _, best_agent, generations, _, _ = evolve(
-                env=environment,
-                generations=100,
-                population_size=evolution_hyperparameters["population_size"],
-                number_of_actions_mutated_mean=evolution_hyperparameters[
-                    "number_of_actions_mutated_mean"
-                ],
-                number_of_actions_mutated_standard_deviation=evolution_hyperparameters[
-                    "number_of_actions_mutated_standard_deviation"
-                ],
-                action_noise_standard_deviation=evolution_hyperparameters[
-                    "action_noise_standard_deviation"
-                ],
-                survival_rate=evolution_hyperparameters["survival_rate"],
-                genotype_representation=str(genotype_dimensions) + "d",
-            )
-            if best_agent.info.get("achieved_max_reward", False):
-                gens = generations
-            else:
-                gens = float("nan")
-            data_rows.append(
-                {
-                    "desired_path_length": desired_path_length,
-                    "run_index": run_index + 1,
-                    "generations_to_converge": gens,
-                }
-            )
-
-=======
->>>>>>> ce89b059
     prefix = f"{'qd_' if use_quality_diversity else ''}{'hard_' if use_hard_variant else ''}{str(genotype_dimensions)}d_{second_task}_combo_"
     csv_filename = f"{prefix}convergence_over_path.csv"
     csv_path = os.path.join(FIGURES_DIRECTORY, csv_filename)
@@ -571,7 +389,6 @@
     statistics["standard_error"] = statistics["standard_deviation"] / np.sqrt(statistics["count"])
     total_runs = int(data_frame["run_index"].max())
     statistics["fraction_converged"] = statistics["count"] / total_runs
-<<<<<<< HEAD
 
     fig, ax_left = plt.subplots(figsize=(8, 5))
     ax_right = ax_left.twinx()
@@ -580,16 +397,6 @@
     X_MIN, X_MAX, STEP = 0, 100, 10
     BAR_WIDTH = STEP * 0.8
 
-=======
-
-    fig, ax_left = plt.subplots(figsize=(8, 5))
-    ax_right = ax_left.twinx()
-
-    # constants
-    X_MIN, X_MAX, STEP = 0, 100, 10
-    BAR_WIDTH = STEP * 0.8
-
->>>>>>> ce89b059
     ax_left.errorbar(
         statistics["desired_path_length"],
         statistics["mean_generation"],
@@ -638,13 +445,6 @@
     print(f"Saved combo convergence plot to {output_png_path}")
 
 
-<<<<<<< HEAD
-<<<<<<< HEAD
-def plot_avg_task_convergence(hyperparams, qd=False):
-    task_info = {"Pond": pond_reward, "River": river_reward, "Grass": grass_reward}
-=======
-=======
->>>>>>> ce89b059
 def plot_average_biome_convergence_from_csv(
     csv_file_path: str,
     output_png_path: str | None = None,
@@ -661,10 +461,6 @@
     statistics["standard_error"] = statistics["standard_deviation"] / np.sqrt(
         statistics["count"]
     )
-<<<<<<< HEAD
->>>>>>> 7b60d27 (plotting supports 2d genotype)
-=======
->>>>>>> ce89b059
 
     figure, axis = plt.subplots(figsize=(10, 5))
     axis.bar(
@@ -709,12 +505,6 @@
         "--combo",
         type=str,
         choices=["easy", "hard"],
-<<<<<<< HEAD
-<<<<<<< HEAD
-        help="means that the task will run in combo with binary, specifies easy or hard",
-=======
-=======
->>>>>>> ce89b059
         default="easy",
         help="For non-binary tasks, whether to use the hard binary variant",
     )
@@ -729,10 +519,6 @@
         choices=[1, 2],
         default=1,
         help="The dimensions of the genotype representation. 1d or 2d",
-<<<<<<< HEAD
->>>>>>> 7b60d27 (plotting supports 2d genotype)
-=======
->>>>>>> ce89b059
     )
     args = parser.parse_args()
 
@@ -761,77 +547,6 @@
         )
 
     elif args.task == "binary_hard":
-<<<<<<< HEAD
-<<<<<<< HEAD
-        start_time = time.time()
-        binary_convergence_over_path_lengths(20, hyperparams, args.qd, True)
-        elapsed = time.time() - start_time
-        print(f"Plotting finished in {elapsed:.2f} seconds.")
-    elif args.task == "river" and args.combo == "easy":
-        start_time = time.time()
-        combo_convergence_over_path_lengths(20, hyperparams, args.qd, "river")
-        print(f"[river] Plotting finished in {time.time() - start_time:.2f} seconds.")
-    elif args.task == "river" and args.combo == "hard":
-        start_time = time.time()
-        combo_convergence_over_path_lengths(20, hyperparams, args.qd, "river", True)
-        print(f"[river] Plotting finished in {time.time() - start_time:.2f} seconds.")
-    elif args.task == "pond" and args.combo == "easy":
-        start_time = time.time()
-        combo_convergence_over_path_lengths(20, hyperparams, args.qd, "pond")
-        print(f"[pond] Plotting finished in {time.time() - start_time:.2f} seconds.")
-    elif args.task == "pond" and args.combo == "hard":
-        start_time = time.time()
-        combo_convergence_over_path_lengths(20, hyperparams, args.qd, "pond", True)
-        print(f"[pond] Plotting finished in {time.time() - start_time:.2f} seconds.")
-    elif args.task == "grass" and args.combo == "easy":
-        start_time = time.time()
-        combo_convergence_over_path_lengths(20, hyperparams, args.qd, "grass")
-        print(f"[grass] Plotting finished in {time.time() - start_time:.2f} seconds.")
-    elif args.task == "grass" and args.combo == "hard":
-        start_time = time.time()
-        combo_convergence_over_path_lengths(20, hyperparams, args.qd, "grass", True)
-        print(f"[grass] Plotting finished in {time.time() - start_time:.2f} seconds.")
-
-    # ---- COMBO ----
-    # start_time = time.time()
-    # combo_convergence_over_path_lengths(20, hyperparams, second_task="pond", qd=args.qd)
-    # print(f"[pond] Plotting finished in {time.time() - start_time:.2f} seconds.")
-
-    # start_time = time.time()
-    # combo_convergence_over_path_lengths(
-    #     20, hyperparams, second_task="pond", qd=args.qd, hard=True
-    # )
-    # print(f"[pond] Plotting finished in {time.time() - start_time:.2f} seconds.")
-
-    # start_time = time.time()
-    # combo_convergence_over_path_lengths(
-    #     20, hyperparams, second_task="river", qd=args.qd
-    # )
-    # print(f"[river] Plotting finished in {time.time() - start_time:.2f} seconds.")
-
-    # start_time = time.time()
-    # combo_convergence_over_path_lengths(
-    #     20, hyperparams, second_task="river", qd=args.qd, hard=True
-    # )
-    # print(f"[river] Plotting finished in {time.time() - start_time:.2f} seconds.")
-
-    # start_time = time.time()
-    # combo_convergence_over_path_lengths(
-    #     20, hyperparams, second_task="grass", qd=args.qd
-    # )
-    # print(f"[grass] Plotting finished in {time.time() - start_time:.2f} seconds.")
-
-    # start_time = time.time()
-    # combo_convergence_over_path_lengths(
-    #     20, hyperparams, second_task="grass", qd=args.qd, hard=True
-    # )
-    # print(f"[grass] Plotting finished in {time.time() - start_time:.2f} seconds.")
-
-    # ---- SUMMARY BAR CHART ----
-    plot_avg_task_convergence(hyperparams, args.qd)
-=======
-=======
->>>>>>> ce89b059
         csv_path = collect_binary_convergence(
             sample_size=20,
             evolution_hyperparameters=evolution_hyperparameters,
@@ -871,9 +586,4 @@
             second_task=args.task,
             use_hard_variant=use_hard,
             genotype_dimensions=args.genotype_dimensions,
-<<<<<<< HEAD
-        )
->>>>>>> 7b60d27 (plotting supports 2d genotype)
-=======
-        )
->>>>>>> ce89b059
+        )