--- conflicted
+++ resolved
@@ -1,9 +1,6 @@
 import argparse
 import os
 import time
-<<<<<<< HEAD
-
-=======
 from typing import Any
 
 import matplotlib
@@ -12,33 +9,23 @@
 
 from functools import partial
 
->>>>>>> 462fdd00
 import matplotlib.pyplot as plt
 import numpy as np
 
 from biome_adjacency_rules import create_adjacency_matrix
 from evolution import evolve
-<<<<<<< HEAD
-from wfc_env import Task, WFCWrapper
-import yaml
-=======
 from tasks.binary_task import binary_reward
 from wfc_env import WFCWrapper
->>>>>>> 462fdd00
 
 FIGURES_DIRECTORY = "figures"
 os.makedirs(FIGURES_DIRECTORY, exist_ok=True)
 
 
 def binary_convergence_over_path_lengths(
-<<<<<<< HEAD
-    sample_size: int, evolution_hyperparameters: dict
-=======
     sample_size: int,
     evolution_hyperparameters: dict[str, Any],
     qd: bool,
     hard: bool = False,
->>>>>>> 462fdd00
 ) -> None:
     """
     Line plot of how many generations it takes for agents to reach the max
@@ -113,23 +100,14 @@
             print(f"Evolution finished in {elapsed:.2f} seconds.")
 
             # Save performance curves per‐run
-<<<<<<< HEAD
-=======
             qd_prefix = "qd_" if qd else ""
             qd_label = ", QD" if qd else ""
             hard_prefix = "hard_" if hard else ""
             hard_label = ", hard" if hard else ""
->>>>>>> 462fdd00
             x_axis = np.arange(1, len(median_agent_rewards) + 1)
             plt.plot(x_axis, best_agent_rewards, label="Best Agent")
             plt.plot(x_axis, median_agent_rewards, label="Median Agent")
             plt.legend()
-<<<<<<< HEAD
-            plt.title(f"Performance (path={path_length}, run={sample_idx})")
-            plt.xlabel("Generation")
-            plt.ylabel("Reward")
-            plt.savefig(f"{FIGURES_DIRECTORY}/binary{path_length}_performance_{sample_idx}.png")
-=======
             plt.title(
                 f"Performance (path={path_length}, run={sample_idx}{qd_label}{hard_label})"
             )
@@ -138,31 +116,16 @@
             plt.savefig(
                 f"{FIGURES_DIRECTORY}/{qd_prefix}binary{path_length}_{hard_prefix}performance_{sample_idx}.png"
             )
->>>>>>> 462fdd00
             plt.close()
 
             # Record generations‐to‐converge or leave as NaN if it never converged
             if best_agent.info.get("achieved_max_reward", False):
                 generations_to_converge[idx, sample_idx] = generations
 
-<<<<<<< HEAD
-    # --- Compute statistics ignoring NaNs ---
-    # Mean generations to converge per path length
-=======
     # Mean generations to converge per path length (preliminary)
->>>>>>> 462fdd00
     mean_generations = np.nanmean(generations_to_converge, axis=1)
     # Count how many runs actually converged
     number_converged = np.sum(~np.isnan(generations_to_converge), axis=1)
-<<<<<<< HEAD
-    # Standard error of the mean (SEM)
-    standard_errors = np.nanstd(generations_to_converge, axis=1, ddof=1) / np.sqrt(
-        number_converged
-    )
-    # Fraction of runs that converged
-    convergence_fraction = number_converged / sample_size
-
-=======
     standard_errors = np.nanstd(generations_to_converge, axis=1, ddof=1) / np.sqrt(
         number_converged
     )
@@ -175,7 +138,6 @@
     convergence_fraction = convergence_fraction[valid]
     path_lengths = path_lengths[valid]
 
->>>>>>> 462fdd00
     # --- Plot mean ± SEM and convergence fraction with twin axes ---
     fig, ax1 = plt.subplots(figsize=(8, 5))
     ax2 = ax1.twinx()
@@ -205,28 +167,19 @@
     ax2.set_ylabel("Fraction of Runs Converged")
 
     # Title and combined legend
-<<<<<<< HEAD
-    ax1.set_title("Convergence Behavior vs. Desired Path Length")
-=======
     qd_label = " (QD)" if qd else ""
     hard_label = " HARD" if hard else ""
     ax1.set_title(f"Convergence Behavior vs. Desired Path Length{qd_label}{hard_label}")
->>>>>>> 462fdd00
     h1, l1 = ax1.get_legend_handles_labels()
     h2, l2 = ax2.get_legend_handles_labels()
     ax1.legend(h1 + h2, l1 + l2, loc="upper left")
 
-<<<<<<< HEAD
-    fig.tight_layout()
-    plt.savefig(f"{FIGURES_DIRECTORY}/convergence_over_path.png")
-=======
     qd_prefix = "qd_" if qd else ""
     hard_prefix = "hard_" if hard else ""
     fig.tight_layout()
     plt.savefig(
         f"{FIGURES_DIRECTORY}/{qd_prefix}{hard_prefix}convergence_over_path.png"
     )
->>>>>>> 462fdd00
     plt.close()
 
 
@@ -260,10 +213,6 @@
         except Exception as e:
             print(f"Error loading or using hyperparameters: {e}")
             exit(1)
-<<<<<<< HEAD
-    
-    binary_convergence_over_path_lengths(5, hyperparams)
-=======
     start_time = time.time()
     binary_convergence_over_path_lengths(20, hyperparams, args.qd)
     elapsed = time.time() - start_time
@@ -272,5 +221,4 @@
     start_time = time.time()
     binary_convergence_over_path_lengths(20, hyperparams, args.qd, True)
     elapsed = time.time() - start_time
-    print(f"Plotting finished in {elapsed:.2f} seconds.")
->>>>>>> 462fdd00
+    print(f"Plotting finished in {elapsed:.2f} seconds.")