import random
from enum import Enum, auto

import gymnasium as gym  # Use Gymnasium
import numpy as np
import pygame
from gymnasium import spaces

# Import functions from biome_wfc instead of fast_wfc
from biome_wfc import (  # We might not need render_wfc_grid if we keep console rendering
    biome_wfc_step,
    find_lowest_entropy_cell,
    initialize_wfc_grid,
    load_tile_images,
    render_wfc_grid,
)
from tasks.binary_task import calc_longest_path, calc_num_regions, grid_to_binary_map


class Task(Enum):
    # TODO: replace place holder biomes with real biome specifications
    BIOME1 = auto()
    BIOME2 = auto()
    BINARY = auto()


def grid_to_array(
    grid: list[list[set[str]]],  # Grid is now list of lists of sets
    tile_symbols: list[str],  # Renamed for consistency
    tile_to_index: dict[str, int],  # Need mapping
    map_length: int,
    map_width: int,
) -> np.ndarray:
    """Converts the list-of-sets grid to a flattened numpy array for the observation."""
    arr = np.empty((map_length, map_width), dtype=np.float32)
    num_tiles = len(tile_symbols)
    for y in range(map_length):
        for x in range(map_width):
            cell_set = grid[y][x]
            num_options = len(cell_set)
            if num_options == 1:
                # Collapsed cell
                tile_name = next(iter(cell_set))
                idx = tile_to_index.get(tile_name, -1)  # Get index from map
                if idx != -1 and num_tiles > 1:
                    arr[y, x] = idx / (num_tiles - 1)
                elif idx != -1 and num_tiles == 1:
                    arr[y, x] = 0.0  # Handle single tile case
                else:
                    arr[y, x] = -1.0  # Should not happen if tile_to_index is correct
            elif num_options == 0:
                # Contradiction cell
                arr[
                    y, x
                ] = -2.0  # Use a different value for contradiction? Or stick to -1? Let's use -1.
                arr[y, x] = -1.0
            else:
                # Undecided cell
                arr[y, x] = -1.0
    return arr.flatten()


def compute_reward(grid: list[list[set[str]]], task: Task) -> float:
    """Computes the reward based task

<<<<<<< HEAD
def fake_reward(
    grid: list[list[set[str]]],
    tile_symbols: list[str],
    tile_to_index: dict[str, int],
    terminated: bool,
    truncated: bool,
) -> float:
    """Calculate reward based on water tiles and completion status."""
    if truncated:
        return -1000.0  # Large penalty for contradictions
    
    if not terminated:
        return 0.0  # No reward during process
    
    # Count water tiles
    water_count = 0
    for row in grid:
        for cell in row:
            if len(cell) == 1 and "water" in next(iter(cell)).lower():
                water_count += 1
    
    # Base reward proportional to number of water tiles
    # Max reward of 100 if all tiles are waters (probably not desirable)
    total_tiles = len(grid) * len(grid[0])
    reward = (water_count / total_tiles) * 100
    
    return float(reward)
=======
    Binary Task: reward is based on regions connectivity and how far we are from the target path length.
    Regions: +100 reward if there's a single connected empty region; else -100.
    Path: Scales linearly up to +100 when the longest path increases by at least 20 tiles.
    """
    match task:
        case Task.BINARY:
            TARGET_PATH_LENGTH = 100
            binary_map = grid_to_binary_map(grid)
            regions = calc_num_regions(binary_map)
            current_path = calc_longest_path(binary_map)

            region_reward = 100.0 if regions == 1 else -100.0

            if current_path >= TARGET_PATH_LENGTH:
                path_reward = 100.0
            else:
                path_reward = 100.0 / (abs(TARGET_PATH_LENGTH - current_path) + 1)
            return region_reward + path_reward
        case _:
            # TODO: incorporate biome rewards
            return 0
>>>>>>> 00aa4b88


# # Target subarray to count
# target = np.array([0, 1, 0])


# # Count occurrences of the target subarray along the last dimension
# matches = np.all(array == target, axis=-1)
class WFCWrapper(gym.Env):
    """
    Gymnasium Environment for Wave Function Collapse controlled by an RL agent.

    Observation: Flattened grid state + normalized coordinates of the next cell to collapse.
                 Grid cells: Value is index/(num_tiles-1) if collapsed, -1.0 if undecided.
    Action: A vector of preferences (logits) for each tile type for the selected cell.
    Reward: Sparse reward given only at the end of the episode.
            + Scaled reward (0 to 100) based on proximity to target tile count for successful termination.
            - 1000 for truncation (contradiction or max steps).
            0 otherwise.
    Termination: Grid is fully collapsed (all cells have exactly one possibility).
    Truncation: A contradiction occurs during propagation OR max steps reached.
    """

    def __init__(
        self,
        map_length: int,
        map_width: int,
        tile_symbols: list[str],
        adjacency_bool: np.ndarray,
        num_tiles: int,
        tile_to_index: dict[str, int],
        task: Task,
        deterministic: bool,
    ):
        super().__init__()
        self.all_tiles = tile_symbols
        self.adjacency = adjacency_bool
        self.num_tiles = num_tiles
        self.map_length: int = map_length
        self.map_width: int = map_width
        self.tile_to_index = tile_to_index
        self.deterministic = deterministic

        # Initial grid state using the function from biome_wfc
        # self.grid will hold the current state (list of lists of sets)
        self.grid = initialize_wfc_grid(self.map_width, self.map_length, self.all_tiles)

        # Action space: Agent outputs preferences (logits) for each tile type.
        self.action_space: spaces.Box = spaces.Box(
            low=-1, high=1, shape=(self.num_tiles,), dtype=np.float32
        )

        # Observation space: Flattened map + normalized coordinates of the next cell to collapse
        # Map values range from -1 (undecided) to 1 (max index / max index).
        # Coordinates range from 0 to 1.
        self.observation_space: spaces.Box = spaces.Box(
            low=-1.0,  # Lower bound changed due to -1 for undecided cells
            high=1.0,
            shape=(self.map_length * self.map_width + 2,),
            dtype=np.float32,
        )
        self.current_step = 0
        # Set a maximum number of steps to prevent infinite loops if termination fails
        self.max_steps = self.map_length * self.map_width + 10  # Allow some buffer
        self.task = task

    def get_observation(self) -> np.ndarray:
        """Constructs the observation array (needs to be float32)."""
        # Convert the list-of-sets grid to the flat numpy array format
        map_flat = grid_to_array(
            self.grid,
            self.all_tiles,
            self.tile_to_index,
            self.map_length,
            self.map_width,
        )
        # Find the next cell to collapse using the function from biome_wfc
        pos_tuple = find_lowest_entropy_cell(
            self.grid, deterministic=self.deterministic
        )  # Returns (x, y) or None

        # Handle case where grid is fully collapsed (pos_tuple is None)
        if pos_tuple is None:
            # If fully collapsed or contradiction, position is irrelevant for next step
            pos_array = np.array([0.0, 0.0], dtype=np.float32)
        else:
            # Normalize the collapse position (x, y) to be between 0 and 1
            x, y = pos_tuple
            norm_x = x / (self.map_width - 1) if self.map_width > 1 else 0.0
            norm_y = y / (self.map_length - 1) if self.map_length > 1 else 0.0
            pos_array = np.array([norm_x, norm_y], dtype=np.float32)

        # Ensure final observation is float32
        return np.concatenate([map_flat, pos_array]).astype(np.float32)

    def step(self, action: np.ndarray):
        """Performs one step of the WFC process based on the agent's action."""
        self.current_step += 1

        # Ensure action is float32 numpy array
        action = np.asarray(action, dtype=np.float32)

        # Convert action (potentially logits) to a probability distribution using softmax
        # Improve numerical stability by subtracting the max before exponentiating
        action_exp = np.exp(action - np.max(action))
        action_probs = action_exp / (
            np.sum(action_exp) + 1e-8
        )  # Add epsilon for stability

        # action_probs are already float32, biome_wfc_step expects list or numpy array
        # No need to convert to float64 unless biome_wfc specifically requires it (it doesn't seem to)

        # Call the biome_wfc_step function
        # It modifies the grid in-place and returns terminated/truncated status
        # Note: biome_wfc_step expects action_probs, not logits
        self.grid, terminated, truncated = biome_wfc_step(
            self.grid,  # The list-of-sets grid
            self.adjacency,  # Adjacency rules (numpy bool array)
            self.all_tiles,  # List of tile symbols
            self.tile_to_index,  # Tile symbol to index map
            action_probs,  # Action probabilities from agent
            deterministic=self.deterministic,
        )

        # Check for truncation due to reaching max steps
        if not terminated and not truncated and self.current_step >= self.max_steps:
            # print(f"Max steps reached ({self.current_step}), truncating.") # Debug print
            truncated = True
            terminated = False  # Cannot be both terminated and truncated

        # Calculate reward using the updated grid and initial longest path
        reward = (
            compute_reward(self.grid, self.task)
            if terminated
            else 0
            if not truncated
            else -1000
        )

        # if reward != 0:
        #     print(reward)
        # Get the next observation
        observation = self.get_observation()
        info = {}  # Provide additional info if needed (e.g., current step count)
        info["steps"] = self.current_step
        if terminated:
            info["terminated_reason"] = "completed"
        if truncated:
            info["truncated_reason"] = (
                "contradiction" if self.current_step < self.max_steps else "max_steps"
            )

        # Ensure reward is float
        reward = float(reward)

        return observation, reward, terminated, truncated, info

    def reset(self, seed=None, options=None):
        """Resets the environment to the initial state."""
        super().reset(seed=seed)  # Handle seeding correctly via Gymnasium Env
        random.seed(seed)
        np.random.seed(seed)
        # Re-initialize the grid using the function from biome_wfc
        self.grid = initialize_wfc_grid(self.map_width, self.map_length, self.all_tiles)
        self.current_step = 0
        # Compute and store initial longest path
        observation = self.get_observation()
        info = {}  # Can provide initial info if needed
        # print("Environment Reset") # Debug print
        return observation, info

    def render(self, mode):
        """Renders the current grid state to the console."""
        if mode == "human":
            print(f"--- Step: {self.current_step} ---")
            for y in range(self.map_length):
                row_str = ""
                for x in range(self.map_width):
                    cell_set = self.grid[y][x]
                    num_options = len(cell_set)
                    if num_options == 1:
                        # Collapsed cell
                        tile_name = next(iter(cell_set))
                        row_str += tile_name + " "
                    elif num_options == self.num_tiles:
                        # Not touched yet (all possibilities)
                        row_str += "? "
                    elif num_options == 0:
                        # Contradiction
                        row_str += "! "
                    else:
                        # Undecided cell (superposition)
                        row_str += ". "
                print(row_str.strip())
            print("-" * (self.map_width * 2))
        else:
            # Handle other modes or just pass as per gym interface
            # return super().render(mode=mode) # Use this if inheriting from gym.Env directly
            pass  # No other render modes implemented

    def close(self):
        """Cleans up any resources used by the environment."""
        # No specific resources to clean up in this case
        pass


if __name__ == "__main__":
<<<<<<< HEAD
    import numpy as np
    import pygame
    import os

    # Create output directory if it doesn't exist
    os.makedirs("wfc_reward_img", exist_ok=True)
=======
    # Initialize Pygame
    pygame.init()
    SCREEN_WIDTH = 640
    SCREEN_HEIGHT = 480
    TILE_SIZE = 32

    screen = pygame.display.set_mode((SCREEN_WIDTH, SCREEN_HEIGHT))
    pygame.display.set_caption("Evolving WFC")
>>>>>>> 00aa4b88

    # Use biome_wfc rendering: load tile images (opens a pygame window)
    tile_images = load_tile_images()

    # Define environment parameters
    MAP_LENGTH = 15
    MAP_WIDTH = 20

    from biome_adjacency_rules import create_adjacency_matrix
    adjacency_bool, tile_symbols, tile_to_index = create_adjacency_matrix()
    num_tiles = len(tile_symbols)

    # Create the WFC environment instance
    env = WFCWrapper(
        map_length=MAP_LENGTH,
        map_width=MAP_WIDTH,
        tile_symbols=tile_symbols,
        adjacency_bool=adjacency_bool,
        num_tiles=num_tiles,
        tile_to_index=tile_to_index,
        task=Task.BINARY,
        deterministic=False,
    )

    # Reset the environment
    obs, info = env.reset()
    running = True
    
    while running:
        # Sample a random action
        action = env.action_space.sample()
        obs, reward, terminated, truncated, info = env.step(action)

<<<<<<< HEAD
        # Render with current step count and reward
        current_reward = render_wfc_grid(
            env.grid, 
            tile_images,
            save_filename=reward if terminated or truncated else None
        )
        
        # pygame.time.delay(1)  # Delay for visualization
=======
        # Instead of console rendering, call the biome_wfc rendering (using pygame)
        render_wfc_grid(env.grid, tile_images, screen)
        # pygame.time.delay(1)  # Delay for visualization (in milliseconds)
>>>>>>> 00aa4b88

        # Process pygame events
        for event in pygame.event.get():
            if event.type == pygame.QUIT:
                running = False

        if terminated or truncated:
            print(f"WFC ({'completed' if terminated else 'failed'}) with reward: {current_reward:.1f}")
            obs, info = env.reset()

    pygame.quit()
    exit(0)<|MERGE_RESOLUTION|>--- conflicted
+++ resolved
@@ -63,35 +63,6 @@
 def compute_reward(grid: list[list[set[str]]], task: Task) -> float:
     """Computes the reward based task
 
-<<<<<<< HEAD
-def fake_reward(
-    grid: list[list[set[str]]],
-    tile_symbols: list[str],
-    tile_to_index: dict[str, int],
-    terminated: bool,
-    truncated: bool,
-) -> float:
-    """Calculate reward based on water tiles and completion status."""
-    if truncated:
-        return -1000.0  # Large penalty for contradictions
-    
-    if not terminated:
-        return 0.0  # No reward during process
-    
-    # Count water tiles
-    water_count = 0
-    for row in grid:
-        for cell in row:
-            if len(cell) == 1 and "water" in next(iter(cell)).lower():
-                water_count += 1
-    
-    # Base reward proportional to number of water tiles
-    # Max reward of 100 if all tiles are waters (probably not desirable)
-    total_tiles = len(grid) * len(grid[0])
-    reward = (water_count / total_tiles) * 100
-    
-    return float(reward)
-=======
     Binary Task: reward is based on regions connectivity and how far we are from the target path length.
     Regions: +100 reward if there's a single connected empty region; else -100.
     Path: Scales linearly up to +100 when the longest path increases by at least 20 tiles.
@@ -113,7 +84,6 @@
         case _:
             # TODO: incorporate biome rewards
             return 0
->>>>>>> 00aa4b88
 
 
 # # Target subarray to count
@@ -321,14 +291,6 @@
 
 
 if __name__ == "__main__":
-<<<<<<< HEAD
-    import numpy as np
-    import pygame
-    import os
-
-    # Create output directory if it doesn't exist
-    os.makedirs("wfc_reward_img", exist_ok=True)
-=======
     # Initialize Pygame
     pygame.init()
     SCREEN_WIDTH = 640
@@ -337,7 +299,10 @@
 
     screen = pygame.display.set_mode((SCREEN_WIDTH, SCREEN_HEIGHT))
     pygame.display.set_caption("Evolving WFC")
->>>>>>> 00aa4b88
+    import os
+
+    # Create output directory if it doesn't exist
+    os.makedirs("wfc_reward_img", exist_ok=True)
 
     # Use biome_wfc rendering: load tile images (opens a pygame window)
     tile_images = load_tile_images()
@@ -347,6 +312,7 @@
     MAP_WIDTH = 20
 
     from biome_adjacency_rules import create_adjacency_matrix
+
     adjacency_bool, tile_symbols, tile_to_index = create_adjacency_matrix()
     num_tiles = len(tile_symbols)
 
@@ -365,26 +331,21 @@
     # Reset the environment
     obs, info = env.reset()
     running = True
-    
+
     while running:
         # Sample a random action
         action = env.action_space.sample()
         obs, reward, terminated, truncated, info = env.step(action)
 
-<<<<<<< HEAD
         # Render with current step count and reward
         current_reward = render_wfc_grid(
-            env.grid, 
+            env.grid,
             tile_images,
-            save_filename=reward if terminated or truncated else None
-        )
-        
-        # pygame.time.delay(1)  # Delay for visualization
-=======
-        # Instead of console rendering, call the biome_wfc rendering (using pygame)
-        render_wfc_grid(env.grid, tile_images, screen)
-        # pygame.time.delay(1)  # Delay for visualization (in milliseconds)
->>>>>>> 00aa4b88
+            save_filename=reward if terminated or truncated else None,
+            screen=screen,
+        )
+
+        # # pygame.time.delay(1)  # Delay for visualization
 
         # Process pygame events
         for event in pygame.event.get():
@@ -392,7 +353,9 @@
                 running = False
 
         if terminated or truncated:
-            print(f"WFC ({'completed' if terminated else 'failed'}) with reward: {current_reward:.1f}")
+            print(
+                f"WFC ({'completed' if terminated else 'failed'}) with reward: {current_reward:.1f}"
+            )
             obs, info = env.reset()
 
     pygame.quit()
