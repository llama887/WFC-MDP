--- conflicted
+++ resolved
@@ -9,10 +9,7 @@
 import os
 from typing import Dict, Optional
 
-from tasks.binary_task import MAX_BINARY_REWARD, binary_reward
-
 # Import functions from biome_wfc instead of fast_wfc
-<<<<<<< HEAD
 from biome_wfc import (  # We might not need render_wfc_grid if we keep console rendering
     biome_wfc_step, 
     find_lowest_entropy_cell, 
@@ -20,15 +17,6 @@
 )
 from tasks.binary_task import calc_longest_path, calc_num_regions, grid_to_binary_map
 from biome_adjacency_rules import load_tile_images, create_adjacency_matrix
-=======
-from wfc import (  # We might not need render_wfc_grid if we keep console rendering
-    biome_wfc_step,
-    find_lowest_entropy_cell,
-    initialize_wfc_grid,
-    load_tile_images,
-    render_wfc_grid,
-)
->>>>>>> a7734d29
 
 
 class Task(Enum):
@@ -71,7 +59,6 @@
                 arr[y, x] = -1.0
     return arr.flatten()
 
-<<<<<<< HEAD
 def get_dominant_biome(grid: list[list[set[str]]]) -> str:
     """Determines the dominant biome type from the grid with weighted tile counts."""
     biome_weights = {
@@ -279,28 +266,9 @@
         case Task.RIVER | Task.BIOME2:
             return reward(grid, tile_symbols, tile_to_index, terminated, truncated)
 
-=======
-
-def compute_reward(
-    grid: list[list[set[str]]], task: Task, task_specification: dict[str, Any]
-) -> tuple[float, dict[str, Any]]:
-    """Computes the reward based task and returns info related to the task"""
-    match task:
-        case Task.BINARY:
-            reward, number_of_regions, current_path_length, longest_path = (
-                binary_reward(grid, task_specification["target_path_length"])
-            )
-            info = {
-                "number_of_regions": number_of_regions,
-                "current_path_length": current_path_length,
-                "longest_path": longest_path,
-                "achieved_max_reward": reward == MAX_BINARY_REWARD,
-            }
-            return reward, info
->>>>>>> a7734d29
         case _:
             # TODO: incorporate biome rewards
-            return 0, {}
+            return 0
 
 class WFCWrapper(gym.Env):
     """
@@ -346,7 +314,6 @@
         self.render_mode = render_mode
         self.dominant_biome = "unknown"  # Track dominant biome
         self.deterministic = deterministic
-        self.task_specifications: dict[str, Any] = task_specifications
 
         # Initialize pygame if we have tile images and human rendering
         if self.tile_images is not None and self.render_mode == "human":
@@ -475,7 +442,6 @@
             terminated = False  # Cannot be both terminated and truncated
 
         # Calculate reward using the updated grid and initial longest path
-<<<<<<< HEAD
         reward_val = (
             compute_reward(
                 self.grid,
@@ -488,31 +454,13 @@
             if terminated
             else (-1000 if truncated else 0)
         )
-=======
-        if terminated:
-            reward, info = compute_reward(
-                self.grid, self.task, self.task_specifications
-            )
-        elif truncated:
-            reward = -1000
-        else:
-            reward = 0
->>>>>>> a7734d29
 
         # Get the next observation
         observation = self.get_observation()
-<<<<<<< HEAD
         info = {
             "steps": self.current_step,
             "terminated_reason": "completed" if terminated else None,
             "truncated_reason": (
-=======
-        info["steps"] = self.current_step
-        if terminated:
-            info["terminated_reason"] = "completed"
-        if truncated:
-            info["truncated_reason"] = (
->>>>>>> a7734d29
                 "contradiction" if self.current_step < self.max_steps else "max_steps"
             ) if truncated else None,
         }
@@ -650,15 +598,10 @@
         adjacency_bool=adjacency_bool,
         num_tiles=num_tiles,
         tile_to_index=tile_to_index,
-<<<<<<< HEAD
         tile_images=tile_images,
         render_mode="human",
         # task=Task.BINARY,
         task=Task.RIVER,
-=======
-        task=Task.BINARY,
-        task_specifications={"target_path_length": 50},
->>>>>>> a7734d29
         deterministic=False,
     )
 
