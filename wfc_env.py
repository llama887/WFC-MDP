import random
<<<<<<< HEAD
from enum import Enum, auto
from typing import Any
=======
from typing import Any, Callable
>>>>>>> 462fdd00

import numpy as np
import gymnasium as gym  # Use Gymnasium
import pygame
from gymnasium import spaces
<<<<<<< HEAD
import os
from typing import Dict, Optional

# Import functions from biome_wfc instead of fast_wfc
from wfc import (  # We might not need render_wfc_grid if we keep console rendering
    biome_wfc_step, 
    find_lowest_entropy_cell, 
    initialize_wfc_grid
=======

# Import functions from biome_wfc instead of fast_wfc
from wfc import (  # We might not need render_wfc_grid if we keep console rendering
    biome_wfc_step,
    find_lowest_entropy_cell,
    initialize_wfc_grid,
>>>>>>> 462fdd00
)
from tasks.binary_task import calc_longest_path, calc_num_regions, grid_to_binary_map
from biome_adjacency_rules import load_tile_images, create_adjacency_matrix


<<<<<<< HEAD
class Task(Enum):
    # TODO: replace place holder biomes with real biome specifications
    WATER = auto()
    BIOME2 = auto()
    BINARY = auto()
    LAND = auto()


=======
>>>>>>> 462fdd00
def grid_to_array(
    grid: list[list[set[str]]],
    tile_symbols: list[str],
    tile_to_index: dict[str, int],
    map_length: int,
    map_width: int,
) -> np.ndarray:
    """Converts the list-of-sets grid to a flattened numpy array for the observation."""
    arr = np.empty((map_length, map_width), dtype=np.float32)
    num_tiles = len(tile_symbols)
    for y in range(map_length):
        for x in range(map_width):
            cell_set = grid[y][x]
            num_options = len(cell_set)
            if num_options == 1:
                # Collapsed cell
                tile_name = next(iter(cell_set))
                idx = tile_to_index.get(tile_name, -1)  # Get index from map
                if idx != -1 and num_tiles > 1:
                    arr[y, x] = idx / (num_tiles - 1)
                elif idx != -1 and num_tiles == 1:
                    arr[y, x] = 0.0  # Handle single tile case
                else:
                    arr[y, x] = -1.0  # Should not happen if tile_to_index is correct
            elif num_options == 0:
                # Contradiction cell
                arr[y, x] = -1.0  # Use a different value for contradiction? Or stick to -1? Let's use -1.
                arr[y, x] = -1.0  # Use a different value for contradiction? Or stick to -1? Let's use -1.
            else:
                # Undecided cell
                arr[y, x] = -1.0
    return arr.flatten()

<<<<<<< HEAD
def get_dominant_biome(grid: list[list[set[str]]]) -> str:
    """Enhanced biome detection with specific thresholds for ponds and rivers."""
    water_tiles = {
        "water", "water_tl", "water_tr", "water_t", "water_l", "water_r",
        "water_bl", "water_b", "water_br", "shore_tl", "shore_tr", 
        "shore_bl", "shore_br", "shore_lr", "shore_rl"
    }
    
    # Count water cells and shore patterns
    water_cells = 0
    shore_cells = 0
    for row in grid:
        for cell in row:
            if len(cell) == 1:
                tile = next(iter(cell)).lower()
                if tile in water_tiles:
                    water_cells += 1
                    if "shore" in tile:
                        shore_cells += 1
    
    total_cells = len(grid) * len(grid[0])
    if total_cells == 0:
        return "unknown"
    
    water_ratio = water_cells / total_cells
    shore_ratio = shore_cells / water_cells if water_cells > 0 else 0
    
    # River detection - requires continuous flow and appropriate water ratio
    has_flow = check_continuous_flow(grid, water_tiles, 'horizontal') or \
               check_continuous_flow(grid, water_tiles, 'vertical')
    
    if has_flow and 0.2 <= water_ratio <= 0.4:
        return "river"
    elif water_ratio >= 0.45 and shore_ratio <= 0.2:
        return "pond"
    return "unknown"

def check_continuous_flow(grid: list[list[set[str]]], water_tiles: set[str], direction: str) -> bool:
    """Check if there's a continuous water path across the map in specified direction."""
    if direction == 'horizontal':
        # Check from left to right
        for y in range(len(grid)):
            if has_water_path(grid, (0, y), (len(grid[0])-1, y), water_tiles):
                return True
    else:
        # Check from top to bottom
        for x in range(len(grid[0])):
            if has_water_path(grid, (x, 0), (x, len(grid)-1), water_tiles):
                return True
    return False

def has_water_path(grid: list[list[set[str]]], start: tuple, end: tuple, water_tiles: set[str]) -> bool:
    """Check if there's a continuous water path between two points."""
    from collections import deque
    
    # Convert grid to binary water map
    water_map = np.zeros((len(grid), len(grid[0])), dtype=bool)
    for y in range(len(grid)):
        for x in range(len(grid[0])):
            if len(grid[y][x]) == 1 and next(iter(grid[y][x])).lower() in water_tiles:
                water_map[y, x] = True
    
    if not water_map[start[1], start[0]] or not water_map[end[1], end[0]]:
        return False
    
    visited = set()
    queue = deque([start])
    visited.add(start)
    
    directions = [(-1, 0), (1, 0), (0, -1), (0, 1)]  # 4-way connectivity
    
    while queue:
        current = queue.popleft()
        if current == end:
            return True
            
        for dx, dy in directions:
            x, y = current[0] + dx, current[1] + dy
            if (0 <= x < len(grid[0]) and 0 <= y < len(grid) and 
                water_map[y, x] and (x, y) not in visited):
                visited.add((x, y))
                queue.append((x, y))
    
    return False

# wfc_next_collapse_position is replaced by find_lowest_entropy_cell from biome_wfc
def compute_reward(
    grid: list[list[set[str]]],
    task: Task,
    tile_symbols: list[str],
    tile_to_index: dict[str, int],
    terminated: bool,
    truncated: bool
) -> float:
    """Computes the reward based task

    Binary Task: reward is based on regions connectivity and how far we are from the target path length.
    Regions: +100 reward if there's a single connected empty region; else -100.
    Path: Scales linearly up to +100 when the longest path increases by at least 20 tiles.
    """
    if truncated:
        return -1000.0 
    if not terminated:
        return 0.0

    match task:
        case Task.BINARY:
            TARGET_PATH_LENGTH = 50
            binary_map = grid_to_binary_map(grid)
            regions = calc_num_regions(binary_map)
            current_path = calc_longest_path(binary_map)

            region_reward = 100.0 if regions == 1 else -100.0

            if current_path >= TARGET_PATH_LENGTH:
                path_reward = 100.0
            else:
                path_reward = current_path - TARGET_PATH_LENGTH
            return region_reward + path_reward

        case Task.WATER | Task.BIOME2:
            water_tiles = {
                "water", "water_tl", "water_tr", "water_t", "water_l", "water_r",
                "water_bl", "water_b", "water_br", "shore_tl", "shore_tr", 
                "shore_bl", "shore_br", "shore_lr", "shore_rl"
            }
            
            water_map = np.zeros((len(grid), len(grid[0])), dtype=bool)
            water_cells = 0
            shore_cells = 0
            pure_water_cells = 0
            
            for y in range(len(grid)):
                for x in range(len(grid[0])):
                    if len(grid[y][x]) == 1:
                        tile = next(iter(grid[y][x])).lower()
                        if tile in water_tiles:
                            water_map[y, x] = True
                            water_cells += 1
                            if tile == "water":
                                pure_water_cells += 1
                            if "shore" in tile:
                                shore_cells += 1
            
            total_cells = len(grid) * len(grid[0])
            if total_cells == 0:
                return 0.0
            
            water_ratio = water_cells / total_cells
            pure_water_ratio = pure_water_cells / total_cells
            shore_ratio = shore_cells / water_cells if water_cells > 0 else 0
            
            # Check biome type
            biome = get_dominant_biome(grid)
            
            if biome == "river":
                # River scoring
                has_flow = check_continuous_flow(grid, water_tiles, 'horizontal') or \
                          check_continuous_flow(grid, water_tiles, 'vertical')
                flow_score = 1.0 if has_flow else 0.0
                coverage_score = max(0.0, 1.0 - abs(water_ratio - 0.3) * 3.33)
                regions = calc_num_regions(water_map.astype(np.int8))
                connected_score = 1.0 / (regions ** 0.5)
                combined = (0.4 * flow_score + 0.3 * coverage_score + 0.3 * connected_score)
                return float(combined * 100 * 1.5)  # Bonus for rivers
            
            elif biome == "pond":
                # Pond scoring - prioritize high water concentration
                coverage_score = max(0.0, 1.0 - abs(pure_water_ratio - 0.5) * 2.0)  # Target 50% pure water
                shore_penalty = max(0.0, 1.0 - shore_ratio * 5.0)  # Penalize shore tiles
                combined = (0.7 * coverage_score + 0.3 * shore_penalty)
                return float(combined * 100 * 1.2)  # Smaller bonus for ponds
            
            # Default scoring for other cases
            coverage_score = max(0.0, 1.0 - abs(water_ratio - 0.35) * 2.86)
            return float(coverage_score * 100)
        case _:
            # TODO: incorporate biome rewards
            return 0
        
def find_edge_water_cells(grid: list[list[set[str]]], water_tiles: set[str], edge: str) -> list[tuple]:
    """Find water cells along a specific edge of the grid."""
    edge_cells = []
    if edge == 'left':
        for y in range(len(grid)):
            if len(grid[y][0]) == 1 and next(iter(grid[y][0])).lower() in water_tiles:
                edge_cells.append((0, y))
    elif edge == 'right':
        for y in range(len(grid)):
            if len(grid[y][-1]) == 1 and next(iter(grid[y][-1])).lower() in water_tiles:
                edge_cells.append((len(grid[0])-1, y))
    elif edge == 'top':
        for x in range(len(grid[0])):
            if len(grid[0][x]) == 1 and next(iter(grid[0][x])).lower() in water_tiles:
                edge_cells.append((x, 0))
    elif edge == 'bottom':
        for x in range(len(grid[0])):
            if len(grid[-1][x]) == 1 and next(iter(grid[-1][x])).lower() in water_tiles:
                edge_cells.append((x, len(grid)-1))
    return edge_cells
=======
>>>>>>> 462fdd00

class WFCWrapper(gym.Env):
    """
    Gymnasium Environment for Wave Function Collapse controlled by an RL agent.
    Gymnasium Environment for Wave Function Collapse with graphical rendering.
    Gymnasium Environment for Wave Function Collapse with graphical rendering.
    Observation: Flattened grid state + normalized coordinates of the next cell to collapse.
                 Grid cells: Value is index/(num_tiles-1) if collapsed, -1.0 if undecided.
    Action: A vector of preferences (logits) for each tile type for the selected cell.
    Reward: Sparse reward given only at the end of the episode.
            + Scaled reward (0 to 100) based on proximity to target tile count for successful termination.
            - 1000 for truncation (contradiction or max steps).
            0 otherwise.
    Termination: Grid is fully collapsed (all cells have exactly one possibility).
    Truncation: A contradiction occurs during propagation OR max steps reached.
    """
    metadata = {"render_modes": ["human"], "render_fps": 10}  # Add metadata, adjust FPS

    def __init__(
        self,
        map_length: int,
        map_width: int,
        tile_symbols: list[str],
        adjacency_bool: np.ndarray,
        num_tiles: int,
        tile_to_index: dict[str, int],
<<<<<<< HEAD
        task: Task,
        deterministic: bool,
        tile_images: Optional[Dict[str, pygame.Surface]] = None,
        tile_size: int = 32,
        render_mode: Optional[str] = None,
        task_specifications: Optional[Dict[str, Any]] = None,
=======
        reward: Callable[[list[list[set[str]]]], tuple[float, dict[str, Any]]],
        deterministic: bool,
        qd_function: Callable[[list[list[set[str]]]], float] | None = None,
        tile_images: dict[str, pygame.Surface] | None = None,
        tile_size: int = 32,
        render_mode: str | None = None,
>>>>>>> 462fdd00
    ):
        super().__init__()  # Call parent constructor
        self.all_tiles = tile_symbols
        self.adjacency = adjacency_bool
        self.num_tiles = num_tiles
        self.map_length: int = map_length
        self.map_width: int = map_width
        self.tile_to_index = tile_to_index  # Store tile_to_index
        self.tile_images = tile_images
        self.tile_size = tile_size
        self.render_mode = render_mode
        self.dominant_biome = "unknown"  # Track dominant biome
        self.deterministic = deterministic
<<<<<<< HEAD
=======
        self.reward = reward
        self.qd_function = qd_function
        self.tile_size = tile_size
        self.tile_images = tile_images
        self.render_mode = render_mode

        # Initialize pygame if we have tile images and human rendering
        if self.tile_images is not None and self.render_mode == "human":
            pygame.init()
            self.screen = pygame.display.set_mode(
                (self.map_width * self.tile_size, self.map_length * self.tile_size)
            )
            pygame.display.set_caption("WFC Environment")

        self.grid = initialize_wfc_grid(self.map_width, self.map_length, self.all_tiles)
>>>>>>> 462fdd00

        # Initialize pygame if we have tile images and human rendering
        if self.tile_images is not None and self.render_mode == "human":
            pygame.init()
            self.screen = pygame.display.set_mode(
                (self.map_width * self.tile_size, self.map_length * self.tile_size))
            pygame.display.set_caption("WFC Environment")

        self.grid = initialize_wfc_grid(self.map_width, self.map_length, self.all_tiles)
        
        # Keep a way to reset easily if needed, maybe store initial args?
        # Or just call initialize_wfc_grid again in reset.
        # Action space: Agent outputs preferences (logits) for each tile type.
        # Needs to be float32 for SB3.
        self.action_space: spaces.Box = spaces.Box(
            low=0, high=1, shape=(self.num_tiles,), dtype=np.float32
        )

        # Observation space: Flattened map + normalized coordinates of the next cell to collapse
        # Map values range from -1 (undecided) to 1 (max index / max index).
        # Coordinates range from 0 to 1. Needs to be float32 for SB3.
        self.observation_space: spaces.Box = spaces.Box(
            low=-1.0,   # Lower bound changed due to -1 for undecided cells
            high=1.0,
            shape=(self.map_length * self.map_width + 2,),
            dtype=np.float32,
        )

        self.current_step = 0
        self.max_steps = self.map_length * self.map_width + 10
        self.task = task

    def get_observation(self) -> np.ndarray:
        """Constructs the observation array (needs to be float32)."""
        # Convert the list-of-sets grid to the flat numpy array format
        map_flat = grid_to_array(
            self.grid,
            self.all_tiles,
            self.tile_to_index,
            self.map_length,
            self.map_width,
        )
        # Find the next cell to collapse using the function from biome_wfc
        pos_tuple = find_lowest_entropy_cell(
            self.grid, deterministic=self.deterministic
        )  # Returns (x, y) or None

        # Handle case where grid is fully collapsed (pos_tuple is None)
        if pos_tuple is None:
            # If fully collapsed or contradiction, position is irrelevant for next step
            pos_array = np.array([0.0, 0.0], dtype=np.float32)
        else:
            # Normalize the collapse position (x, y) to be between 0 and 1
            x, y = pos_tuple
            norm_x = x / (self.map_width - 1) if self.map_width > 1 else 0.0
            norm_y = y / (self.map_length - 1) if self.map_length > 1 else 0.0
            pos_array = np.array([norm_x, norm_y], dtype=np.float32)

        # Ensure final observation is float32
        return np.concatenate([map_flat, pos_array]).astype(np.float32)

    def save_completed_map(self, reward_val: float):
        """Saves the completed map as an image with reward and biome in the filename."""
        if not os.path.exists("wfc_reward_img"):
            os.makedirs("wfc_reward_img")
        
        # Get dominant biome
        self.dominant_biome = get_dominant_biome(self.grid)
        
        filename = f"wfc_reward_img/{self.dominant_biome}_reward_{reward_val:.1f}%.png"
        
        # Create a surface to render the map
        surface = pygame.Surface(
            (self.map_width * self.tile_size, self.map_length * self.tile_size))
        surface.fill((0, 0, 0))
        
        for y in range(self.map_length):
            for x in range(self.map_width):
                cell_set = self.grid[y][x]
                if len(cell_set) == 1:
                    tile_name = next(iter(cell_set))
                    if tile_name in self.tile_images:
                        surface.blit(
                            self.tile_images[tile_name],
                            (x * self.tile_size, y * self.tile_size)
                        )
        
        pygame.image.save(surface, filename)
        print(f"Saved completed map to {filename}")

    def step(self, action: np.ndarray):
        """Performs one step of the WFC process based on the agent's action."""
        info = {}
        self.current_step += 1

        # Ensure action is float32 numpy array
        action = np.asarray(action, dtype=np.float32)

        # Convert action (potentially logits) to a probability distribution using softmax
        # Improve numerical stability by subtracting the max before exponentiating
        action_exp = np.exp(action - np.max(action))
        action_probs = action_exp / (np.sum(action_exp) + 1e-8) # Add epsilon for stability
        action_probs = action_exp / (np.sum(action_exp) + 1e-8) # Add epsilon for stability

        # action_probs are already float32, biome_wfc_step expects list or numpy array
        # No need to convert to float64 unless biome_wfc specifically requires it (it doesn't seem to)

        # Call the biome_wfc_step function
        # It modifies the grid in-place and returns terminated/truncated status
        # Note: biome_wfc_step expects action_probs, not logits
        self.grid, terminated, truncated = biome_wfc_step(
            self.grid,  # The list-of-sets grid
            self.adjacency,  # Adjacency rules (numpy bool array)
            self.all_tiles,  # List of tile symbols
            self.tile_to_index,  # Tile symbol to index map
            action_probs,  # Action probabilities from agent
            deterministic=self.deterministic,
        )

        # Check for truncation due to reaching max steps
        if not terminated and not truncated and self.current_step >= self.max_steps:
            # print(f"Max steps reached ({self.current_step}), truncating.") # Debug print
            truncated = True
            terminated = False  # Cannot be both terminated and truncated

        # Calculate reward using the updated grid and initial longest path
<<<<<<< HEAD
        reward_val = (
            compute_reward(
                self.grid,
                self.task,
                self.all_tiles,
                self.tile_to_index,
                terminated,
                truncated
            )
            if terminated
            else (-1000 if truncated else 0)
        )
=======
        if terminated:
            reward, info = self.reward(self.grid)
            if self.qd_function is not None:
                qd_score = self.qd_function(self.grid)
                info["qd_score"] = qd_score
        elif truncated:
            reward = -1000
        else:
            reward = 0
>>>>>>> 462fdd00

        # Get the next observation
        observation = self.get_observation()
        info = {
            "steps": self.current_step,
            "terminated_reason": "completed" if terminated else None,
            "truncated_reason": (
                "contradiction" if self.current_step < self.max_steps else "max_steps"
            ) if truncated else None,
        }

        if terminated and self.tile_images is not None:
            self.save_completed_map(reward_val)

        if self.render_mode == "human":
            self.render()
        return observation, reward_val, terminated, truncated, info

    def reset(self, seed=None, options=None):
        """Resets the environment to the initial state."""
        super().reset(seed=seed)  # Handle seeding correctly via Gymnasium Env
        random.seed(seed)
        np.random.seed(seed)
        # Re-initialize the grid using the function from biome_wfc
        self.grid = initialize_wfc_grid(self.map_width, self.map_length, self.all_tiles)
        self.current_step = 0
        # Compute and store initial longest path
        observation = self.get_observation()
        
        if self.render_mode == "human" and self.tile_images is not None:
            self.render()
            
        return observation, {}

    def render(self):
        """Renders the current grid state to the console."""
        if self.render_mode is None:
            return

        if self.render_mode == "human":
            if self.tile_images is not None:
                # Graphical rendering with tile images
                self.screen.fill((0, 0, 0))  # Clear screen
                font = pygame.font.SysFont(None, 20)
<<<<<<< HEAD
                
=======

>>>>>>> 462fdd00
                for y in range(self.map_length):
                    for x in range(self.map_width):
                        cell_set = self.grid[y][x]
                        num_options = len(cell_set)
<<<<<<< HEAD
                        
=======

>>>>>>> 462fdd00
                        if num_options == 1:
                            # Draw the collapsed tile
                            tile_name = next(iter(cell_set))
                            if tile_name in self.tile_images:
                                self.screen.blit(
                                    self.tile_images[tile_name],
<<<<<<< HEAD
                                    (x * self.tile_size, y * self.tile_size)
=======
                                    (x * self.tile_size, y * self.tile_size),
>>>>>>> 462fdd00
                                )
                        elif num_options == 0:
                            # Draw contradiction (red)
                            pygame.draw.rect(
                                self.screen,
                                (255, 0, 0),
<<<<<<< HEAD
                                (x * self.tile_size, y * self.tile_size, 
                                 self.tile_size, self.tile_size)
                            )
                        else:
                            # Draw superposition (gray with number of options)
                            shade = min(255, 50 + 205 * (1 - len(cell_set)/self.num_tiles))
                            pygame.draw.rect(
                                self.screen,
                                (shade, shade, shade),
                                (x * self.tile_size, y * self.tile_size, 
                                 self.tile_size, self.tile_size)
=======
                                (
                                    x * self.tile_size,
                                    y * self.tile_size,
                                    self.tile_size,
                                    self.tile_size,
                                ),
                            )
                        else:
                            # Draw superposition (gray with number of options)
                            shade = min(
                                255, 50 + 205 * (1 - len(cell_set) / self.num_tiles)
                            )
                            pygame.draw.rect(
                                self.screen,
                                (shade, shade, shade),
                                (
                                    x * self.tile_size,
                                    y * self.tile_size,
                                    self.tile_size,
                                    self.tile_size,
                                ),
>>>>>>> 462fdd00
                            )
                            # Display number of remaining options
                            text = font.render(str(num_options), True, (255, 255, 255))
                            self.screen.blit(
<<<<<<< HEAD
                                text,
                                (x * self.tile_size + 5, y * self.tile_size + 5)
                            )
                
=======
                                text, (x * self.tile_size + 5, y * self.tile_size + 5)
                            )

>>>>>>> 462fdd00
                pygame.display.flip()
            else:
                # Fallback to console rendering
                print(f"--- Step: {self.current_step} ---")
                for y in range(self.map_length):
                    row_str = ""
                    for x in range(self.map_width):
                        cell_set = self.grid[y][x]
                        num_options = len(cell_set)
                        if num_options == 1:
                            tile_name = next(iter(cell_set))
                            row_str += tile_name + " "
                        elif num_options == self.num_tiles:
                            row_str += "? "
                        elif num_options == 0:
                            row_str += "! "
                        else:
                            row_str += f"{len(cell_set)} "
                    print(row_str.strip())
                print("-" * (self.map_width * 2))
        else:
            pass

    def close(self):
        """Cleans up any resources used by the environment."""
<<<<<<< HEAD
        if hasattr(self, 'screen'):
            pygame.quit()
        if hasattr(self, 'screen'):
            pygame.quit()

if __name__ == "__main__":
    # Initialize Pygame
    pygame.init()
    SCREEN_WIDTH = 640
    SCREEN_HEIGHT = 480
    TILE_SIZE = 32

    screen = pygame.display.set_mode((SCREEN_WIDTH, SCREEN_HEIGHT))
    pygame.display.set_caption("Evolving WFC")
    import os

    # Create output directory if it doesn't exist
    os.makedirs("wfc_reward_img", exist_ok=True)

    # Define environment parameters
    MAP_LENGTH = 15
    MAP_WIDTH = 20

    from biome_adjacency_rules import create_adjacency_matrix

    adjacency_bool, tile_symbols, tile_to_index = create_adjacency_matrix()
    tile_images = load_tile_images()  # Load tile images
    num_tiles = len(tile_symbols)

    # Create the WFC environment instance with graphical rendering
    env = WFCWrapper(
        map_length=MAP_LENGTH,
        map_width=MAP_WIDTH,
        tile_symbols=tile_symbols,
        adjacency_bool=adjacency_bool,
        num_tiles=num_tiles,
        tile_to_index=tile_to_index,
        tile_images=tile_images,
        render_mode="human",
        # task=Task.BINARY,
        task=Task.WATER,
        deterministic=False,
    )

    # Reset the environment
    obs, info = env.reset()
    running = True

    while running:
        # Sample a random action
        action = env.action_space.sample()
        obs, reward_val, terminated, truncated, info = env.step(action)
        env.render()

        # Process pygame events
        for event in pygame.event.get():
            if event.type == pygame.QUIT:
                running = False

        if terminated or truncated:
            print(f"WFC ({'completed' if terminated else 'failed'}) with reward: {reward_val:.1f}")
            obs, info = env.reset()

    env.close()
=======
        if hasattr(self, "screen"):
            pygame.quit()
        if hasattr(self, "screen"):
            pygame.quit()
>>>>>>> 462fdd00
<|MERGE_RESOLUTION|>--- conflicted
+++ resolved
@@ -1,48 +1,19 @@
 import random
-<<<<<<< HEAD
-from enum import Enum, auto
-from typing import Any
-=======
 from typing import Any, Callable
->>>>>>> 462fdd00
 
 import numpy as np
 import gymnasium as gym  # Use Gymnasium
 import pygame
 from gymnasium import spaces
-<<<<<<< HEAD
-import os
-from typing import Dict, Optional
-
-# Import functions from biome_wfc instead of fast_wfc
-from wfc import (  # We might not need render_wfc_grid if we keep console rendering
-    biome_wfc_step, 
-    find_lowest_entropy_cell, 
-    initialize_wfc_grid
-=======
 
 # Import functions from biome_wfc instead of fast_wfc
 from wfc import (  # We might not need render_wfc_grid if we keep console rendering
     biome_wfc_step,
     find_lowest_entropy_cell,
     initialize_wfc_grid,
->>>>>>> 462fdd00
 )
-from tasks.binary_task import calc_longest_path, calc_num_regions, grid_to_binary_map
-from biome_adjacency_rules import load_tile_images, create_adjacency_matrix
-
-
-<<<<<<< HEAD
-class Task(Enum):
-    # TODO: replace place holder biomes with real biome specifications
-    WATER = auto()
-    BIOME2 = auto()
-    BINARY = auto()
-    LAND = auto()
-
-
-=======
->>>>>>> 462fdd00
+
+
 def grid_to_array(
     grid: list[list[set[str]]],
     tile_symbols: list[str],
@@ -76,209 +47,6 @@
                 arr[y, x] = -1.0
     return arr.flatten()
 
-<<<<<<< HEAD
-def get_dominant_biome(grid: list[list[set[str]]]) -> str:
-    """Enhanced biome detection with specific thresholds for ponds and rivers."""
-    water_tiles = {
-        "water", "water_tl", "water_tr", "water_t", "water_l", "water_r",
-        "water_bl", "water_b", "water_br", "shore_tl", "shore_tr", 
-        "shore_bl", "shore_br", "shore_lr", "shore_rl"
-    }
-    
-    # Count water cells and shore patterns
-    water_cells = 0
-    shore_cells = 0
-    for row in grid:
-        for cell in row:
-            if len(cell) == 1:
-                tile = next(iter(cell)).lower()
-                if tile in water_tiles:
-                    water_cells += 1
-                    if "shore" in tile:
-                        shore_cells += 1
-    
-    total_cells = len(grid) * len(grid[0])
-    if total_cells == 0:
-        return "unknown"
-    
-    water_ratio = water_cells / total_cells
-    shore_ratio = shore_cells / water_cells if water_cells > 0 else 0
-    
-    # River detection - requires continuous flow and appropriate water ratio
-    has_flow = check_continuous_flow(grid, water_tiles, 'horizontal') or \
-               check_continuous_flow(grid, water_tiles, 'vertical')
-    
-    if has_flow and 0.2 <= water_ratio <= 0.4:
-        return "river"
-    elif water_ratio >= 0.45 and shore_ratio <= 0.2:
-        return "pond"
-    return "unknown"
-
-def check_continuous_flow(grid: list[list[set[str]]], water_tiles: set[str], direction: str) -> bool:
-    """Check if there's a continuous water path across the map in specified direction."""
-    if direction == 'horizontal':
-        # Check from left to right
-        for y in range(len(grid)):
-            if has_water_path(grid, (0, y), (len(grid[0])-1, y), water_tiles):
-                return True
-    else:
-        # Check from top to bottom
-        for x in range(len(grid[0])):
-            if has_water_path(grid, (x, 0), (x, len(grid)-1), water_tiles):
-                return True
-    return False
-
-def has_water_path(grid: list[list[set[str]]], start: tuple, end: tuple, water_tiles: set[str]) -> bool:
-    """Check if there's a continuous water path between two points."""
-    from collections import deque
-    
-    # Convert grid to binary water map
-    water_map = np.zeros((len(grid), len(grid[0])), dtype=bool)
-    for y in range(len(grid)):
-        for x in range(len(grid[0])):
-            if len(grid[y][x]) == 1 and next(iter(grid[y][x])).lower() in water_tiles:
-                water_map[y, x] = True
-    
-    if not water_map[start[1], start[0]] or not water_map[end[1], end[0]]:
-        return False
-    
-    visited = set()
-    queue = deque([start])
-    visited.add(start)
-    
-    directions = [(-1, 0), (1, 0), (0, -1), (0, 1)]  # 4-way connectivity
-    
-    while queue:
-        current = queue.popleft()
-        if current == end:
-            return True
-            
-        for dx, dy in directions:
-            x, y = current[0] + dx, current[1] + dy
-            if (0 <= x < len(grid[0]) and 0 <= y < len(grid) and 
-                water_map[y, x] and (x, y) not in visited):
-                visited.add((x, y))
-                queue.append((x, y))
-    
-    return False
-
-# wfc_next_collapse_position is replaced by find_lowest_entropy_cell from biome_wfc
-def compute_reward(
-    grid: list[list[set[str]]],
-    task: Task,
-    tile_symbols: list[str],
-    tile_to_index: dict[str, int],
-    terminated: bool,
-    truncated: bool
-) -> float:
-    """Computes the reward based task
-
-    Binary Task: reward is based on regions connectivity and how far we are from the target path length.
-    Regions: +100 reward if there's a single connected empty region; else -100.
-    Path: Scales linearly up to +100 when the longest path increases by at least 20 tiles.
-    """
-    if truncated:
-        return -1000.0 
-    if not terminated:
-        return 0.0
-
-    match task:
-        case Task.BINARY:
-            TARGET_PATH_LENGTH = 50
-            binary_map = grid_to_binary_map(grid)
-            regions = calc_num_regions(binary_map)
-            current_path = calc_longest_path(binary_map)
-
-            region_reward = 100.0 if regions == 1 else -100.0
-
-            if current_path >= TARGET_PATH_LENGTH:
-                path_reward = 100.0
-            else:
-                path_reward = current_path - TARGET_PATH_LENGTH
-            return region_reward + path_reward
-
-        case Task.WATER | Task.BIOME2:
-            water_tiles = {
-                "water", "water_tl", "water_tr", "water_t", "water_l", "water_r",
-                "water_bl", "water_b", "water_br", "shore_tl", "shore_tr", 
-                "shore_bl", "shore_br", "shore_lr", "shore_rl"
-            }
-            
-            water_map = np.zeros((len(grid), len(grid[0])), dtype=bool)
-            water_cells = 0
-            shore_cells = 0
-            pure_water_cells = 0
-            
-            for y in range(len(grid)):
-                for x in range(len(grid[0])):
-                    if len(grid[y][x]) == 1:
-                        tile = next(iter(grid[y][x])).lower()
-                        if tile in water_tiles:
-                            water_map[y, x] = True
-                            water_cells += 1
-                            if tile == "water":
-                                pure_water_cells += 1
-                            if "shore" in tile:
-                                shore_cells += 1
-            
-            total_cells = len(grid) * len(grid[0])
-            if total_cells == 0:
-                return 0.0
-            
-            water_ratio = water_cells / total_cells
-            pure_water_ratio = pure_water_cells / total_cells
-            shore_ratio = shore_cells / water_cells if water_cells > 0 else 0
-            
-            # Check biome type
-            biome = get_dominant_biome(grid)
-            
-            if biome == "river":
-                # River scoring
-                has_flow = check_continuous_flow(grid, water_tiles, 'horizontal') or \
-                          check_continuous_flow(grid, water_tiles, 'vertical')
-                flow_score = 1.0 if has_flow else 0.0
-                coverage_score = max(0.0, 1.0 - abs(water_ratio - 0.3) * 3.33)
-                regions = calc_num_regions(water_map.astype(np.int8))
-                connected_score = 1.0 / (regions ** 0.5)
-                combined = (0.4 * flow_score + 0.3 * coverage_score + 0.3 * connected_score)
-                return float(combined * 100 * 1.5)  # Bonus for rivers
-            
-            elif biome == "pond":
-                # Pond scoring - prioritize high water concentration
-                coverage_score = max(0.0, 1.0 - abs(pure_water_ratio - 0.5) * 2.0)  # Target 50% pure water
-                shore_penalty = max(0.0, 1.0 - shore_ratio * 5.0)  # Penalize shore tiles
-                combined = (0.7 * coverage_score + 0.3 * shore_penalty)
-                return float(combined * 100 * 1.2)  # Smaller bonus for ponds
-            
-            # Default scoring for other cases
-            coverage_score = max(0.0, 1.0 - abs(water_ratio - 0.35) * 2.86)
-            return float(coverage_score * 100)
-        case _:
-            # TODO: incorporate biome rewards
-            return 0
-        
-def find_edge_water_cells(grid: list[list[set[str]]], water_tiles: set[str], edge: str) -> list[tuple]:
-    """Find water cells along a specific edge of the grid."""
-    edge_cells = []
-    if edge == 'left':
-        for y in range(len(grid)):
-            if len(grid[y][0]) == 1 and next(iter(grid[y][0])).lower() in water_tiles:
-                edge_cells.append((0, y))
-    elif edge == 'right':
-        for y in range(len(grid)):
-            if len(grid[y][-1]) == 1 and next(iter(grid[y][-1])).lower() in water_tiles:
-                edge_cells.append((len(grid[0])-1, y))
-    elif edge == 'top':
-        for x in range(len(grid[0])):
-            if len(grid[0][x]) == 1 and next(iter(grid[0][x])).lower() in water_tiles:
-                edge_cells.append((x, 0))
-    elif edge == 'bottom':
-        for x in range(len(grid[0])):
-            if len(grid[-1][x]) == 1 and next(iter(grid[-1][x])).lower() in water_tiles:
-                edge_cells.append((x, len(grid)-1))
-    return edge_cells
-=======
->>>>>>> 462fdd00
 
 class WFCWrapper(gym.Env):
     """
@@ -305,21 +73,12 @@
         adjacency_bool: np.ndarray,
         num_tiles: int,
         tile_to_index: dict[str, int],
-<<<<<<< HEAD
-        task: Task,
-        deterministic: bool,
-        tile_images: Optional[Dict[str, pygame.Surface]] = None,
-        tile_size: int = 32,
-        render_mode: Optional[str] = None,
-        task_specifications: Optional[Dict[str, Any]] = None,
-=======
         reward: Callable[[list[list[set[str]]]], tuple[float, dict[str, Any]]],
         deterministic: bool,
         qd_function: Callable[[list[list[set[str]]]], float] | None = None,
         tile_images: dict[str, pygame.Surface] | None = None,
         tile_size: int = 32,
         render_mode: str | None = None,
->>>>>>> 462fdd00
     ):
         super().__init__()  # Call parent constructor
         self.all_tiles = tile_symbols
@@ -333,8 +92,6 @@
         self.render_mode = render_mode
         self.dominant_biome = "unknown"  # Track dominant biome
         self.deterministic = deterministic
-<<<<<<< HEAD
-=======
         self.reward = reward
         self.qd_function = qd_function
         self.tile_size = tile_size
@@ -350,15 +107,9 @@
             pygame.display.set_caption("WFC Environment")
 
         self.grid = initialize_wfc_grid(self.map_width, self.map_length, self.all_tiles)
->>>>>>> 462fdd00
-
-        # Initialize pygame if we have tile images and human rendering
-        if self.tile_images is not None and self.render_mode == "human":
-            pygame.init()
-            self.screen = pygame.display.set_mode(
-                (self.map_width * self.tile_size, self.map_length * self.tile_size))
-            pygame.display.set_caption("WFC Environment")
-
+
+        # Initial grid state using the function from biome_wfc
+        # self.grid will hold the current state (list of lists of sets)
         self.grid = initialize_wfc_grid(self.map_width, self.map_length, self.all_tiles)
         
         # Keep a way to reset easily if needed, maybe store initial args?
@@ -477,20 +228,6 @@
             terminated = False  # Cannot be both terminated and truncated
 
         # Calculate reward using the updated grid and initial longest path
-<<<<<<< HEAD
-        reward_val = (
-            compute_reward(
-                self.grid,
-                self.task,
-                self.all_tiles,
-                self.tile_to_index,
-                terminated,
-                truncated
-            )
-            if terminated
-            else (-1000 if truncated else 0)
-        )
-=======
         if terminated:
             reward, info = self.reward(self.grid)
             if self.qd_function is not None:
@@ -500,8 +237,9 @@
             reward = -1000
         else:
             reward = 0
->>>>>>> 462fdd00
-
+
+        # if reward != 0:
+        #     print(reward)
         # Get the next observation
         observation = self.get_observation()
         info = {
@@ -545,50 +283,25 @@
                 # Graphical rendering with tile images
                 self.screen.fill((0, 0, 0))  # Clear screen
                 font = pygame.font.SysFont(None, 20)
-<<<<<<< HEAD
-                
-=======
-
->>>>>>> 462fdd00
+
                 for y in range(self.map_length):
                     for x in range(self.map_width):
                         cell_set = self.grid[y][x]
                         num_options = len(cell_set)
-<<<<<<< HEAD
-                        
-=======
-
->>>>>>> 462fdd00
+
                         if num_options == 1:
                             # Draw the collapsed tile
                             tile_name = next(iter(cell_set))
                             if tile_name in self.tile_images:
                                 self.screen.blit(
                                     self.tile_images[tile_name],
-<<<<<<< HEAD
-                                    (x * self.tile_size, y * self.tile_size)
-=======
                                     (x * self.tile_size, y * self.tile_size),
->>>>>>> 462fdd00
                                 )
                         elif num_options == 0:
                             # Draw contradiction (red)
                             pygame.draw.rect(
                                 self.screen,
                                 (255, 0, 0),
-<<<<<<< HEAD
-                                (x * self.tile_size, y * self.tile_size, 
-                                 self.tile_size, self.tile_size)
-                            )
-                        else:
-                            # Draw superposition (gray with number of options)
-                            shade = min(255, 50 + 205 * (1 - len(cell_set)/self.num_tiles))
-                            pygame.draw.rect(
-                                self.screen,
-                                (shade, shade, shade),
-                                (x * self.tile_size, y * self.tile_size, 
-                                 self.tile_size, self.tile_size)
-=======
                                 (
                                     x * self.tile_size,
                                     y * self.tile_size,
@@ -610,21 +323,13 @@
                                     self.tile_size,
                                     self.tile_size,
                                 ),
->>>>>>> 462fdd00
                             )
                             # Display number of remaining options
                             text = font.render(str(num_options), True, (255, 255, 255))
                             self.screen.blit(
-<<<<<<< HEAD
-                                text,
-                                (x * self.tile_size + 5, y * self.tile_size + 5)
-                            )
-                
-=======
                                 text, (x * self.tile_size + 5, y * self.tile_size + 5)
                             )
 
->>>>>>> 462fdd00
                 pygame.display.flip()
             else:
                 # Fallback to console rendering
@@ -650,74 +355,7 @@
 
     def close(self):
         """Cleans up any resources used by the environment."""
-<<<<<<< HEAD
-        if hasattr(self, 'screen'):
-            pygame.quit()
-        if hasattr(self, 'screen'):
-            pygame.quit()
-
-if __name__ == "__main__":
-    # Initialize Pygame
-    pygame.init()
-    SCREEN_WIDTH = 640
-    SCREEN_HEIGHT = 480
-    TILE_SIZE = 32
-
-    screen = pygame.display.set_mode((SCREEN_WIDTH, SCREEN_HEIGHT))
-    pygame.display.set_caption("Evolving WFC")
-    import os
-
-    # Create output directory if it doesn't exist
-    os.makedirs("wfc_reward_img", exist_ok=True)
-
-    # Define environment parameters
-    MAP_LENGTH = 15
-    MAP_WIDTH = 20
-
-    from biome_adjacency_rules import create_adjacency_matrix
-
-    adjacency_bool, tile_symbols, tile_to_index = create_adjacency_matrix()
-    tile_images = load_tile_images()  # Load tile images
-    num_tiles = len(tile_symbols)
-
-    # Create the WFC environment instance with graphical rendering
-    env = WFCWrapper(
-        map_length=MAP_LENGTH,
-        map_width=MAP_WIDTH,
-        tile_symbols=tile_symbols,
-        adjacency_bool=adjacency_bool,
-        num_tiles=num_tiles,
-        tile_to_index=tile_to_index,
-        tile_images=tile_images,
-        render_mode="human",
-        # task=Task.BINARY,
-        task=Task.WATER,
-        deterministic=False,
-    )
-
-    # Reset the environment
-    obs, info = env.reset()
-    running = True
-
-    while running:
-        # Sample a random action
-        action = env.action_space.sample()
-        obs, reward_val, terminated, truncated, info = env.step(action)
-        env.render()
-
-        # Process pygame events
-        for event in pygame.event.get():
-            if event.type == pygame.QUIT:
-                running = False
-
-        if terminated or truncated:
-            print(f"WFC ({'completed' if terminated else 'failed'}) with reward: {reward_val:.1f}")
-            obs, info = env.reset()
-
-    env.close()
-=======
         if hasattr(self, "screen"):
             pygame.quit()
         if hasattr(self, "screen"):
-            pygame.quit()
->>>>>>> 462fdd00
+            pygame.quit()